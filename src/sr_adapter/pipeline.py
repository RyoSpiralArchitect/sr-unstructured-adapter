# SPDX-License-Identifier: AGPL-3.0-or-later
"""High level conversion pipeline wiring parsers and writers together."""

from __future__ import annotations

import os
import time
<<<<<<< HEAD
from dataclasses import dataclass, field
from pathlib import Path
from typing import Callable, Dict, Iterable, Iterator, List, Optional, Tuple

from .delegate import escalate_low_conf, select_escalation_indices
from .normalize import normalize_block, normalize_blocks
from .profiles import ProcessingProfile, resolve_profile
from .runtime import NativeKernelRuntime, get_native_runtime
=======
from collections import Counter
from pathlib import Path
from typing import Callable, Dict, Iterable, Iterator, List, Optional, Tuple

from .delegate import escalate_low_conf
from .normalize import normalize_block, normalize_blocks
>>>>>>> 805355d9
from .parsers import (
    parse_csv,
    parse_docx,
    parse_eml,
    parse_html,
    parse_image,
    parse_ics,
    parse_ini,
    parse_json,
    parse_jsonl,
    parse_md,
    parse_pptx,
    parse_pdf,
    parse_toml,
    parse_txt,
    parse_xlsx,
    parse_yaml,
    stream_image,
    stream_pdf,
)
from .recipe import apply_recipe, apply_recipe_block, load_recipe
from .schema import Block, Document
from .sniff import detect_type


# ---- Parser registry ---------------------------------------------------------

ParserFunc = Callable[[str | Path], List[Block]]

class ParserRegistry:
    """Resolve parsers by detected-type or MIME; allow runtime extension."""
    def __init__(self) -> None:
        self.by_key: Dict[str, ParserFunc] = {}
        self.alias_to_key: Dict[str, str] = {}
        # Common MIME → key mapping (fallback to detect_type if not found)
        self.mime_to_key: Dict[str, str] = {
            "text/plain": "text",
            "text/markdown": "md",
            "text/html": "html",
            "text/csv": "csv",
            "application/json": "json",
            "application/ld+json": "json",
            "application/x-ndjson": "jsonl",
            "application/jsonl": "jsonl",
            "application/ndjson": "jsonl",
            "application/x-yaml": "yaml",
            "text/yaml": "yaml",
            "application/yaml": "yaml",
            "application/toml": "toml",
            "application/x-toml": "toml",
            "text/ini": "ini",
            "text/x-ini": "ini",
            "application/ini": "ini",
            "application/pdf": "pdf",
            "application/vnd.openxmlformats-officedocument.wordprocessingml.document": "docx",
            "application/vnd.openxmlformats-officedocument.spreadsheetml.sheet": "xlsx",
            "image/png": "image",
            "image/jpeg": "image",
            "image/tiff": "image",
            "image/bmp": "image",
            "image/gif": "image",
            "image/webp": "image",
        }

    def register(self, key: str, func: ParserFunc, *, also: Tuple[str, ...] = ()) -> None:
        self.by_key[key] = func
        self.alias_to_key[key] = key
        for alias in also:
            self.by_key[alias] = func
            self.alias_to_key[alias] = key

    def resolve(self, *, detected: Optional[str], mime: Optional[str]) -> ParserFunc:
        func, _ = self.resolve_with_key(detected=detected, mime=mime)
        return func

    def resolve_with_key(self, *, detected: Optional[str], mime: Optional[str]) -> Tuple[ParserFunc, str]:
        if mime:
            alias = self.mime_to_key.get(mime.split(";")[0].strip())
            if alias:
                key = self.alias_to_key.get(alias, alias)
                func = self.by_key.get(key)
                if func:
                    return func, key
        if detected:
            key = self.alias_to_key.get(detected, detected)
            func = self.by_key.get(key)
            if func:
                return func, key
        fallback = self.by_key.get("text", parse_txt)
        canonical = self.alias_to_key.get("text", "text")
        return fallback, canonical


REGISTRY = ParserRegistry()
REGISTRY.register("text", parse_txt, also=("txt",))
REGISTRY.register("md", parse_md, also=("markdown",))
REGISTRY.register("html", parse_html)
REGISTRY.register("csv", parse_csv)
REGISTRY.register("json", parse_json)
REGISTRY.register("jsonl", parse_jsonl)
REGISTRY.register("ini", parse_ini, also=("cfg", "conf", "properties"))
REGISTRY.register("pdf", parse_pdf)
REGISTRY.register("docx", parse_docx)
REGISTRY.register("pptx", parse_pptx)
REGISTRY.register("xlsx", parse_xlsx)
REGISTRY.register("image", parse_image, also=("png", "jpg", "jpeg", "tiff", "bmp", "gif", "webp"))
REGISTRY.register("eml", parse_eml)
REGISTRY.register("ics", parse_ics)
REGISTRY.register("yaml", parse_yaml, also=("yml",))
REGISTRY.register("toml", parse_toml)

# 外部拡張用ヘルパ（プラグイン等から利用）
def register_parser(key: str, func: ParserFunc, *, also: Tuple[str, ...] = ()) -> None:
    REGISTRY.register(key, func, also=also)


# Streaming implementations for heavy parsers
_STREAMERS: Dict[str, Callable[[str | Path], Iterable[Block]]] = {
    "pdf": stream_pdf,
    "image": stream_image,
}


<<<<<<< HEAD
# ---- Profile orchestration ---------------------------------------------------


@dataclass
class PipelineMetrics:
    """Track step durations and elapsed time during conversion."""

    start: float = field(default_factory=time.perf_counter)
    last_checkpoint: float = field(init=False)
    parse_ms: float = 0.0
    normalize_ms: float = 0.0
    recipe_ms: float = 0.0

    def __post_init__(self) -> None:
        self.last_checkpoint = self.start

    def checkpoint(self) -> float:
        now = time.perf_counter()
        elapsed = (now - self.last_checkpoint) * 1000.0
        self.last_checkpoint = now
        return elapsed

    def spent_ms(self) -> float:
        return (time.perf_counter() - self.start) * 1000.0


class PipelineOrchestrator:
    """Coordinate runtime normalisation and LLM policy for a profile."""

    def __init__(
        self,
        profile: ProcessingProfile,
        *,
        runtime: Optional[NativeKernelRuntime] = None,
    ) -> None:
        self.profile = profile
        if runtime is None:
            runtime = get_native_runtime(
                layout_profile=profile.layout_profile,
                layout_batch_size=profile.layout_batch_size,
            )
        self.runtime = runtime
        if self.runtime and self.profile.warm_runtime:
            try:
                self.runtime.warm()
            except Exception:  # pragma: no cover - defensive guard
                pass

    # ------------------------------------------------------------------ helpers
    def _normalize(self, blocks: List[Block]) -> List[Block]:
        if not blocks:
            return []
        if self.runtime is None:
            return list(normalize_blocks(blocks))
        if self.profile.stream_normalize:
            return list(
                self.runtime.normalize_stream(
                    blocks,
                    batch_size=max(1, self.profile.text_batch_size),
                )
            )
        return self.runtime.normalize(blocks)

    def _effective_deadline(
        self,
        deadline_ms: Optional[int],
    ) -> Optional[float]:
        deadline = deadline_ms or self.profile.default_deadline_ms
        llm_deadline = self.profile.llm_policy.deadline_ms
        if llm_deadline is None:
            return float(deadline) if deadline is not None else None
        if deadline is None:
            return float(llm_deadline)
        return float(min(deadline, llm_deadline))

    # ------------------------------------------------------------------- convert
    def convert(
        self,
        path: str | Path,
        recipe: str,
        llm_ok: bool = True,
        *,
        mime: Optional[str] = None,
        deadline_ms: Optional[int] = None,
        max_blocks: Optional[int] = None,
    ) -> Document:
        metrics = PipelineMetrics()
        source = Path(path)
        detected = detect_type(source)

        blocks = _parse(source, detected=detected, mime=mime)
        metrics.parse_ms = metrics.checkpoint()

        blocks = self._normalize(blocks)
        metrics.normalize_ms = metrics.checkpoint()

        blocks = apply_recipe(blocks, recipe)
        metrics.recipe_ms = metrics.checkpoint()

        effective_max = max_blocks if max_blocks is not None else self.profile.max_blocks
        effective_deadline = self._effective_deadline(deadline_ms)

        no_llm_env = os.getenv("SR_ADAPTER_NO_LLM", "").strip().lower() in {"1", "true", "yes"}
        policy = self.profile.llm_policy
        do_llm = bool(llm_ok and not no_llm_env and policy.enabled)
        targets = []
        if do_llm:
            targets = select_escalation_indices(
                blocks,
                max_confidence=policy.max_confidence,
                allow_types=policy.limit_block_types,
                limit=policy.max_blocks,
            )
            if not targets:
                do_llm = False
            elif effective_deadline is not None and metrics.spent_ms() >= effective_deadline:
                do_llm = False

        escalations = 0
        if do_llm:
            result = escalate_low_conf(
                blocks,
                recipe,
                max_confidence=policy.max_confidence,
                allow_types=policy.limit_block_types,
                limit=policy.max_blocks,
            )
            escalations = sum(
                1
                for idx in targets
                if idx < len(result)
                and result[idx].attrs.get("llm_escalations")
            )
            blocks = result

        truncated = 0
        if isinstance(effective_max, int) and effective_max > 0 and len(blocks) > effective_max:
            truncated = len(blocks) - effective_max
            blocks = blocks[:effective_max]

        meta = {
            "source": str(source),
            "type": detected,
            "mime": mime or "",
            "metrics_parse_ms": round(metrics.parse_ms, 2),
            "metrics_normalize_ms": round(metrics.normalize_ms, 2),
            "metrics_recipe_ms": round(metrics.recipe_ms, 2),
            "metrics_total_ms": round(metrics.spent_ms(), 2),
            "llm_escalations": int(escalations),
            "truncated_blocks": int(truncated),
            "block_count": int(len(blocks)),
            "env_no_llm": bool(no_llm_env),
            "processing_profile": self.profile.name,
            "llm_policy": policy.to_meta(),
            "runtime_text_enabled": bool(self.runtime and self.runtime.text_enabled),
            "runtime_layout_enabled": bool(self.runtime and self.runtime.layout_enabled),
        }

        document = Document(
            blocks=list(blocks),
            meta=meta,
        )
        return document


=======
>>>>>>> 805355d9
# ---- Internal helpers --------------------------------------------------------


def _language_sample(block: Block) -> Optional[str]:
    candidates: List[str] = []
    text = block.text.strip()
    if len(text) >= 12:
        candidates.append(text)
    value = block.attrs.get("value") if block.attrs else None
    if isinstance(value, str):
        trimmed = value.strip()
        if len(trimmed) >= 12:
            candidates.append(trimmed)
    if not candidates:
        return None
    candidates.sort(key=len, reverse=True)
    return candidates[0]


def _annotate_languages(blocks: Iterable[Block]) -> Tuple[List[Block], List[str]]:
    enriched: List[Block] = []
    votes: Counter[str] = Counter()

    for block in blocks:
        attrs = dict(block.attrs)
        updated = False
        existing_attr_hints = attrs.get("language_hints")
        existing_hints = existing_attr_hints if isinstance(existing_attr_hints, list) else []
        attr_languages_attr = attrs.get("ocr_languages")
        attr_langs = attr_languages_attr if isinstance(attr_languages_attr, list) else []

        sample = _language_sample(block)
        guesses = detect_language_guesses(sample) if sample else []
        guess_langs = [guess.lang for guess in guesses]

        for guess in guesses:
            weight = min(len(sample or ""), 500)
            if weight <= 0:
                weight = 1
            votes[guess.lang] += weight * guess.prob

        for lang in attr_langs:
            if isinstance(lang, str) and lang:
                votes[lang] += 250.0

        merged_hints = merge_language_hints(
            existing_hints,
            [lang for lang in attr_langs if isinstance(lang, str)],
            guess_langs,
        )

        if guesses:
            attrs["language_scores"] = [
                {"lang": guess.lang, "probability": round(guess.prob, 4)} for guess in guesses
            ]
            updated = True
        elif "language_scores" in attrs:
            attrs.pop("language_scores", None)
            updated = True

        if merged_hints:
            attrs["language_hints"] = merged_hints
            updated = True
        elif "language_hints" in attrs:
            attrs.pop("language_hints", None)
            updated = True

        lang_value = block.lang
        if not lang_value:
            if guess_langs:
                lang_value = guess_langs[0]
            elif merged_hints:
                lang_value = merged_hints[0]

        if updated or lang_value != block.lang:
            enriched.append(clone_model(block, attrs=attrs, lang=lang_value))
        else:
            enriched.append(block)

    ranked = [lang for lang, _ in votes.most_common()]
    return enriched, ranked


def _parse(path: Path, *, detected: str, mime: Optional[str]) -> List[Block]:
    parser, key = REGISTRY.resolve_with_key(detected=detected, mime=mime)
    streamer = _STREAMERS.get(key)
    try:
        if streamer:
            return list(streamer(path))
        result = parser(path)
        return list(result) if not isinstance(result, list) else result
    except Exception:
        # 防御的フォールバック：plain text
        return parse_txt(path)


def _stream_raw(path: Path, *, detected: str, mime: Optional[str]) -> Iterable[Block]:
    parser, key = REGISTRY.resolve_with_key(detected=detected, mime=mime)
    streamer = _STREAMERS.get(key)
    if streamer:
        try:
            yield from streamer(path)
            return
        except Exception:
            parser = parse_txt
            key = "text"
    try:
        result = parser(path)
    except Exception:
        result = parse_txt(path)
    if isinstance(result, list):
        for block in result:
            yield block
    else:
        yield from result


def stream_convert(
    path: str | Path,
    recipe: str,
    *,
    mime: Optional[str] = None,
    max_blocks: Optional[int] = None,
) -> Iterator[Block]:
    """Stream blocks through parse→normalise→recipe without LLM escalation."""

    source = Path(path)
    detected = detect_type(source)
    recipe_config = load_recipe(recipe)
    count = 0
    for block in _stream_raw(source, detected=detected, mime=mime):
        normalised = normalize_block(block)
        transformed = apply_recipe_block(normalised, recipe_config)
        yield transformed
        count += 1
        if max_blocks and count >= max_blocks:
            break


# ---- Public API --------------------------------------------------------------

def convert(
    path: str | Path,
    recipe: str,
    llm_ok: bool = True,
    *,
    mime: Optional[str] = None,
    deadline_ms: Optional[int] = None,
    max_blocks: Optional[int] = None,
    profile: str | ProcessingProfile | None = None,
    runtime: Optional[NativeKernelRuntime] = None,
) -> Document:
    """Convert *path* to the unified :class:`Document`."""

<<<<<<< HEAD
    profile_obj = resolve_profile(profile)
    orchestrator = PipelineOrchestrator(profile_obj, runtime=runtime)
    return orchestrator.convert(
        path,
        recipe,
        llm_ok=llm_ok,
        mime=mime,
        deadline_ms=deadline_ms,
        max_blocks=max_blocks,
=======
    blocks = _parse(source, detected=detected, mime=mime)
    t_parse = (time.perf_counter() - t0) * 1000.0

    blocks = normalize_blocks(blocks)
    t_norm = (time.perf_counter() - t0) * 1000.0

    blocks = apply_recipe(blocks, recipe)
    t_recipe = (time.perf_counter() - t0) * 1000.0

    # ガード：環境や締切で LLM エスカレーションを抑制
    no_llm_env = os.getenv("SR_ADAPTER_NO_LLM", "").strip().lower() in {"1", "true", "yes"}
    do_llm = bool(llm_ok and not no_llm_env)
    if do_llm and deadline_ms is not None:
        # 予算が既に尽きていればスキップ
        spent = (time.perf_counter() - t0) * 1000.0
        if spent >= float(deadline_ms):
            do_llm = False

    escalations = 0
    if do_llm:
        before = len(blocks)
        blocks = escalate_low_conf(blocks, recipe)
        escalations = max(0, len(blocks) - before)
    t_all = (time.perf_counter() - t0) * 1000.0

    blocks, ranked_languages = _annotate_languages(blocks)

    # ハードキャップ
    truncated = 0
    if isinstance(max_blocks, int) and max_blocks > 0 and len(blocks) > max_blocks:
        truncated = len(blocks) - max_blocks
        blocks = blocks[:max_blocks]

    document = Document(
        blocks=list(blocks),
        meta={
            "source": str(source),
            "type": detected,
            "mime": mime or "",
            "metrics_parse_ms": round(t_parse, 2),
            "metrics_normalize_ms": round(t_norm - t_parse, 2),
            "metrics_recipe_ms": round(t_recipe - t_norm, 2),
            "metrics_total_ms": round(t_all, 2),
            "llm_escalations": int(escalations),
            "truncated_blocks": int(truncated),
            "block_count": int(len(blocks)),
            "env_no_llm": bool(no_llm_env),
            "languages": ranked_languages,
        },
>>>>>>> 805355d9
    )


def batch_convert(
    paths: Iterable[str | Path],
    recipe: str,
    llm_ok: bool = True,
    *,
    mime_by_path: Optional[Dict[str, str]] = None,
    deadline_ms: Optional[int] = None,
    max_blocks: Optional[int] = None,
    concurrency: int = 0,
    profile: str | ProcessingProfile | None = None,
) -> List[Document]:
    """Convert multiple paths; optional thread parallelism for I/O bound workloads."""
    items = list(paths)
    profile_obj = resolve_profile(profile)
    if concurrency and concurrency > 1:
        from concurrent.futures import ThreadPoolExecutor

        def _one(p: str | Path) -> Document:
            m = (mime_by_path or {}).get(str(p))
            orchestrator = PipelineOrchestrator(
                profile_obj,
                runtime=get_native_runtime(
                    layout_profile=profile_obj.layout_profile,
                    layout_batch_size=profile_obj.layout_batch_size,
                ),
            )
            return orchestrator.convert(
                p,
                recipe=recipe,
                llm_ok=llm_ok,
                mime=m,
                deadline_ms=deadline_ms,
                max_blocks=max_blocks,
            )

        with ThreadPoolExecutor(max_workers=concurrency) as ex:
            return list(ex.map(_one, items))

    orchestrator = PipelineOrchestrator(
        profile_obj,
        runtime=get_native_runtime(
            layout_profile=profile_obj.layout_profile,
            layout_batch_size=profile_obj.layout_batch_size,
        ),
    )
    return [
        orchestrator.convert(
            p,
            recipe=recipe,
            llm_ok=llm_ok,
            mime=(mime_by_path or {}).get(str(p)),
            deadline_ms=deadline_ms,
            max_blocks=max_blocks,
        )
        for p in items
    ]<|MERGE_RESOLUTION|>--- conflicted
+++ resolved
@@ -5,7 +5,6 @@
 
 import os
 import time
-<<<<<<< HEAD
 from dataclasses import dataclass, field
 from pathlib import Path
 from typing import Callable, Dict, Iterable, Iterator, List, Optional, Tuple
@@ -14,14 +13,6 @@
 from .normalize import normalize_block, normalize_blocks
 from .profiles import ProcessingProfile, resolve_profile
 from .runtime import NativeKernelRuntime, get_native_runtime
-=======
-from collections import Counter
-from pathlib import Path
-from typing import Callable, Dict, Iterable, Iterator, List, Optional, Tuple
-
-from .delegate import escalate_low_conf
-from .normalize import normalize_block, normalize_blocks
->>>>>>> 805355d9
 from .parsers import (
     parse_csv,
     parse_docx,
@@ -145,7 +136,6 @@
 }
 
 
-<<<<<<< HEAD
 # ---- Profile orchestration ---------------------------------------------------
 
 
@@ -311,8 +301,6 @@
         return document
 
 
-=======
->>>>>>> 805355d9
 # ---- Internal helpers --------------------------------------------------------
 
 
@@ -467,7 +455,6 @@
 ) -> Document:
     """Convert *path* to the unified :class:`Document`."""
 
-<<<<<<< HEAD
     profile_obj = resolve_profile(profile)
     orchestrator = PipelineOrchestrator(profile_obj, runtime=runtime)
     return orchestrator.convert(
@@ -477,57 +464,6 @@
         mime=mime,
         deadline_ms=deadline_ms,
         max_blocks=max_blocks,
-=======
-    blocks = _parse(source, detected=detected, mime=mime)
-    t_parse = (time.perf_counter() - t0) * 1000.0
-
-    blocks = normalize_blocks(blocks)
-    t_norm = (time.perf_counter() - t0) * 1000.0
-
-    blocks = apply_recipe(blocks, recipe)
-    t_recipe = (time.perf_counter() - t0) * 1000.0
-
-    # ガード：環境や締切で LLM エスカレーションを抑制
-    no_llm_env = os.getenv("SR_ADAPTER_NO_LLM", "").strip().lower() in {"1", "true", "yes"}
-    do_llm = bool(llm_ok and not no_llm_env)
-    if do_llm and deadline_ms is not None:
-        # 予算が既に尽きていればスキップ
-        spent = (time.perf_counter() - t0) * 1000.0
-        if spent >= float(deadline_ms):
-            do_llm = False
-
-    escalations = 0
-    if do_llm:
-        before = len(blocks)
-        blocks = escalate_low_conf(blocks, recipe)
-        escalations = max(0, len(blocks) - before)
-    t_all = (time.perf_counter() - t0) * 1000.0
-
-    blocks, ranked_languages = _annotate_languages(blocks)
-
-    # ハードキャップ
-    truncated = 0
-    if isinstance(max_blocks, int) and max_blocks > 0 and len(blocks) > max_blocks:
-        truncated = len(blocks) - max_blocks
-        blocks = blocks[:max_blocks]
-
-    document = Document(
-        blocks=list(blocks),
-        meta={
-            "source": str(source),
-            "type": detected,
-            "mime": mime or "",
-            "metrics_parse_ms": round(t_parse, 2),
-            "metrics_normalize_ms": round(t_norm - t_parse, 2),
-            "metrics_recipe_ms": round(t_recipe - t_norm, 2),
-            "metrics_total_ms": round(t_all, 2),
-            "llm_escalations": int(escalations),
-            "truncated_blocks": int(truncated),
-            "block_count": int(len(blocks)),
-            "env_no_llm": bool(no_llm_env),
-            "languages": ranked_languages,
-        },
->>>>>>> 805355d9
     )
 
 
