# SPDX-License-Identifier: AGPL-3.0-or-later
"""High level conversion pipeline wiring parsers and writers together."""

from __future__ import annotations

import os
import time
from dataclasses import dataclass, field
from pathlib import Path
from typing import Callable, Dict, Iterable, Iterator, List, Optional, Tuple

from .delegate import escalate_low_conf, select_escalation_indices
<<<<<<< HEAD
from .distributed import run_asyncio, run_dask, run_ray, run_threadpool
from .normalize import normalize_block, normalize_blocks
from .profiles import ProcessingProfile, resolve_profile
from .runtime import NativeKernelRuntime, get_native_runtime
from .settings import get_settings
=======
from .normalize import normalize_block, normalize_blocks
from .profiles import ProcessingProfile, resolve_profile
from .runtime import NativeKernelRuntime, get_native_runtime
>>>>>>> e9c67cb4
from .parsers import (
    parse_csv,
    parse_docx,
    parse_eml,
    parse_html,
    parse_image,
    parse_ics,
    parse_ini,
    parse_json,
    parse_jsonl,
    parse_md,
    parse_pptx,
    parse_pdf,
    parse_toml,
    parse_txt,
    parse_xlsx,
    parse_yaml,
    stream_image,
    stream_pdf,
)
from .recipe import apply_recipe, apply_recipe_block, load_recipe
from .schema import Block, Document
from .sniff import detect_type


# ---- Parser registry ---------------------------------------------------------

ParserFunc = Callable[[str | Path], List[Block]]

class ParserRegistry:
    """Resolve parsers by detected-type or MIME; allow runtime extension."""
    def __init__(self) -> None:
        self.by_key: Dict[str, ParserFunc] = {}
        self.alias_to_key: Dict[str, str] = {}
        # Common MIME → key mapping (fallback to detect_type if not found)
        self.mime_to_key: Dict[str, str] = {
            "text/plain": "text",
            "text/markdown": "md",
            "text/html": "html",
            "text/csv": "csv",
            "application/json": "json",
            "application/ld+json": "json",
            "application/x-ndjson": "jsonl",
            "application/jsonl": "jsonl",
            "application/ndjson": "jsonl",
            "application/x-yaml": "yaml",
            "text/yaml": "yaml",
            "application/yaml": "yaml",
            "application/toml": "toml",
            "application/x-toml": "toml",
            "text/ini": "ini",
            "text/x-ini": "ini",
            "application/ini": "ini",
            "application/pdf": "pdf",
            "application/vnd.openxmlformats-officedocument.wordprocessingml.document": "docx",
            "application/vnd.openxmlformats-officedocument.spreadsheetml.sheet": "xlsx",
            "image/png": "image",
            "image/jpeg": "image",
            "image/tiff": "image",
            "image/bmp": "image",
            "image/gif": "image",
            "image/webp": "image",
        }

    def register(self, key: str, func: ParserFunc, *, also: Tuple[str, ...] = ()) -> None:
        self.by_key[key] = func
        self.alias_to_key[key] = key
        for alias in also:
            self.by_key[alias] = func
            self.alias_to_key[alias] = key

    def resolve(self, *, detected: Optional[str], mime: Optional[str]) -> ParserFunc:
        func, _ = self.resolve_with_key(detected=detected, mime=mime)
        return func

    def resolve_with_key(self, *, detected: Optional[str], mime: Optional[str]) -> Tuple[ParserFunc, str]:
        if mime:
            alias = self.mime_to_key.get(mime.split(";")[0].strip())
            if alias:
                key = self.alias_to_key.get(alias, alias)
                func = self.by_key.get(key)
                if func:
                    return func, key
        if detected:
            key = self.alias_to_key.get(detected, detected)
            func = self.by_key.get(key)
            if func:
                return func, key
        fallback = self.by_key.get("text", parse_txt)
        canonical = self.alias_to_key.get("text", "text")
        return fallback, canonical


REGISTRY = ParserRegistry()
REGISTRY.register("text", parse_txt, also=("txt",))
REGISTRY.register("md", parse_md, also=("markdown",))
REGISTRY.register("html", parse_html)
REGISTRY.register("csv", parse_csv)
REGISTRY.register("json", parse_json)
REGISTRY.register("jsonl", parse_jsonl)
REGISTRY.register("ini", parse_ini, also=("cfg", "conf", "properties"))
REGISTRY.register("pdf", parse_pdf)
REGISTRY.register("docx", parse_docx)
REGISTRY.register("pptx", parse_pptx)
REGISTRY.register("xlsx", parse_xlsx)
REGISTRY.register("image", parse_image, also=("png", "jpg", "jpeg", "tiff", "bmp", "gif", "webp"))
REGISTRY.register("eml", parse_eml)
REGISTRY.register("ics", parse_ics)
REGISTRY.register("yaml", parse_yaml, also=("yml",))
REGISTRY.register("toml", parse_toml)

# 外部拡張用ヘルパ（プラグイン等から利用）
def register_parser(key: str, func: ParserFunc, *, also: Tuple[str, ...] = ()) -> None:
    REGISTRY.register(key, func, also=also)


# Streaming implementations for heavy parsers
_STREAMERS: Dict[str, Callable[[str | Path], Iterable[Block]]] = {
    "pdf": stream_pdf,
    "image": stream_image,
}


# ---- Profile orchestration ---------------------------------------------------


@dataclass
class PipelineMetrics:
    """Track step durations and elapsed time during conversion."""

    start: float = field(default_factory=time.perf_counter)
    last_checkpoint: float = field(init=False)
    parse_ms: float = 0.0
    normalize_ms: float = 0.0
    recipe_ms: float = 0.0

    def __post_init__(self) -> None:
        self.last_checkpoint = self.start

    def checkpoint(self) -> float:
        now = time.perf_counter()
        elapsed = (now - self.last_checkpoint) * 1000.0
        self.last_checkpoint = now
        return elapsed

    def spent_ms(self) -> float:
        return (time.perf_counter() - self.start) * 1000.0


class PipelineOrchestrator:
    """Coordinate runtime normalisation and LLM policy for a profile."""

    def __init__(
        self,
        profile: ProcessingProfile,
        *,
        runtime: Optional[NativeKernelRuntime] = None,
    ) -> None:
        self.profile = profile
        if runtime is None:
            runtime = get_native_runtime(
                layout_profile=profile.layout_profile,
                layout_batch_size=profile.layout_batch_size,
            )
        self.runtime = runtime
        if self.runtime and self.profile.warm_runtime:
            try:
                self.runtime.warm()
            except Exception:  # pragma: no cover - defensive guard
                pass

    # ------------------------------------------------------------------ helpers
    def _normalize(self, blocks: List[Block]) -> List[Block]:
        if not blocks:
            return []
        if self.runtime is None:
            return list(normalize_blocks(blocks))
        if self.profile.stream_normalize:
            return list(
                self.runtime.normalize_stream(
                    blocks,
                    batch_size=max(1, self.profile.text_batch_size),
                )
            )
        return self.runtime.normalize(blocks)

    def _effective_deadline(
        self,
        deadline_ms: Optional[int],
    ) -> Optional[float]:
        deadline = deadline_ms or self.profile.default_deadline_ms
        llm_deadline = self.profile.llm_policy.deadline_ms
        if llm_deadline is None:
            return float(deadline) if deadline is not None else None
        if deadline is None:
            return float(llm_deadline)
        return float(min(deadline, llm_deadline))

    # ------------------------------------------------------------------- convert
    def convert(
        self,
        path: str | Path,
        recipe: str,
        llm_ok: bool = True,
        *,
        mime: Optional[str] = None,
        deadline_ms: Optional[int] = None,
        max_blocks: Optional[int] = None,
    ) -> Document:
        metrics = PipelineMetrics()
        source = Path(path)
        detected = detect_type(source)

        blocks = _parse(source, detected=detected, mime=mime)
        metrics.parse_ms = metrics.checkpoint()

        blocks = self._normalize(blocks)
        metrics.normalize_ms = metrics.checkpoint()

        blocks = apply_recipe(blocks, recipe)
        metrics.recipe_ms = metrics.checkpoint()

        effective_max = max_blocks if max_blocks is not None else self.profile.max_blocks
        effective_deadline = self._effective_deadline(deadline_ms)

        no_llm_env = os.getenv("SR_ADAPTER_NO_LLM", "").strip().lower() in {"1", "true", "yes"}
        policy = self.profile.llm_policy
        do_llm = bool(llm_ok and not no_llm_env and policy.enabled)
        targets = []
        if do_llm:
            targets = select_escalation_indices(
                blocks,
                max_confidence=policy.max_confidence,
                allow_types=policy.limit_block_types,
                limit=policy.max_blocks,
            )
            if not targets:
                do_llm = False
            elif effective_deadline is not None and metrics.spent_ms() >= effective_deadline:
                do_llm = False

        escalations = 0
        if do_llm:
            result = escalate_low_conf(
                blocks,
                recipe,
                max_confidence=policy.max_confidence,
                allow_types=policy.limit_block_types,
                limit=policy.max_blocks,
            )
            escalations = sum(
                1
                for idx in targets
                if idx < len(result)
                and result[idx].attrs.get("llm_escalations")
            )
            blocks = result

        truncated = 0
        if isinstance(effective_max, int) and effective_max > 0 and len(blocks) > effective_max:
            truncated = len(blocks) - effective_max
            blocks = blocks[:effective_max]

        meta = {
            "source": str(source),
            "type": detected,
            "mime": mime or "",
            "metrics_parse_ms": round(metrics.parse_ms, 2),
            "metrics_normalize_ms": round(metrics.normalize_ms, 2),
            "metrics_recipe_ms": round(metrics.recipe_ms, 2),
            "metrics_total_ms": round(metrics.spent_ms(), 2),
            "llm_escalations": int(escalations),
            "truncated_blocks": int(truncated),
            "block_count": int(len(blocks)),
            "env_no_llm": bool(no_llm_env),
            "processing_profile": self.profile.name,
            "llm_policy": policy.to_meta(),
            "runtime_text_enabled": bool(self.runtime and self.runtime.text_enabled),
            "runtime_layout_enabled": bool(self.runtime and self.runtime.layout_enabled),
        }

        document = Document(
            blocks=list(blocks),
            meta=meta,
        )
        return document


# ---- Internal helpers --------------------------------------------------------


def _language_sample(block: Block) -> Optional[str]:
    candidates: List[str] = []
    text = block.text.strip()
    if len(text) >= 12:
        candidates.append(text)
    value = block.attrs.get("value") if block.attrs else None
    if isinstance(value, str):
        trimmed = value.strip()
        if len(trimmed) >= 12:
            candidates.append(trimmed)
    if not candidates:
        return None
    candidates.sort(key=len, reverse=True)
    return candidates[0]


def _annotate_languages(blocks: Iterable[Block]) -> Tuple[List[Block], List[str]]:
    enriched: List[Block] = []
    votes: Counter[str] = Counter()

    for block in blocks:
        attrs = dict(block.attrs)
        updated = False
        existing_attr_hints = attrs.get("language_hints")
        existing_hints = existing_attr_hints if isinstance(existing_attr_hints, list) else []
        attr_languages_attr = attrs.get("ocr_languages")
        attr_langs = attr_languages_attr if isinstance(attr_languages_attr, list) else []

        sample = _language_sample(block)
        guesses = detect_language_guesses(sample) if sample else []
        guess_langs = [guess.lang for guess in guesses]

        for guess in guesses:
            weight = min(len(sample or ""), 500)
            if weight <= 0:
                weight = 1
            votes[guess.lang] += weight * guess.prob

        for lang in attr_langs:
            if isinstance(lang, str) and lang:
                votes[lang] += 250.0

        merged_hints = merge_language_hints(
            existing_hints,
            [lang for lang in attr_langs if isinstance(lang, str)],
            guess_langs,
        )

        if guesses:
            attrs["language_scores"] = [
                {"lang": guess.lang, "probability": round(guess.prob, 4)} for guess in guesses
            ]
            updated = True
        elif "language_scores" in attrs:
            attrs.pop("language_scores", None)
            updated = True

        if merged_hints:
            attrs["language_hints"] = merged_hints
            updated = True
        elif "language_hints" in attrs:
            attrs.pop("language_hints", None)
            updated = True

        lang_value = block.lang
        if not lang_value:
            if guess_langs:
                lang_value = guess_langs[0]
            elif merged_hints:
                lang_value = merged_hints[0]

        if updated or lang_value != block.lang:
            enriched.append(clone_model(block, attrs=attrs, lang=lang_value))
        else:
            enriched.append(block)

    ranked = [lang for lang, _ in votes.most_common()]
    return enriched, ranked


def _parse(path: Path, *, detected: str, mime: Optional[str]) -> List[Block]:
    parser, key = REGISTRY.resolve_with_key(detected=detected, mime=mime)
    streamer = _STREAMERS.get(key)
    try:
        if streamer:
            return list(streamer(path))
        result = parser(path)
        return list(result) if not isinstance(result, list) else result
    except Exception:
        # 防御的フォールバック：plain text
        return parse_txt(path)


def _stream_raw(path: Path, *, detected: str, mime: Optional[str]) -> Iterable[Block]:
    parser, key = REGISTRY.resolve_with_key(detected=detected, mime=mime)
    streamer = _STREAMERS.get(key)
    if streamer:
        try:
            yield from streamer(path)
            return
        except Exception:
            parser = parse_txt
            key = "text"
    try:
        result = parser(path)
    except Exception:
        result = parse_txt(path)
    if isinstance(result, list):
        for block in result:
            yield block
    else:
        yield from result


def stream_convert(
    path: str | Path,
    recipe: str,
    *,
    mime: Optional[str] = None,
    max_blocks: Optional[int] = None,
) -> Iterator[Block]:
    """Stream blocks through parse→normalise→recipe without LLM escalation."""

    source = Path(path)
    detected = detect_type(source)
    recipe_config = load_recipe(recipe)
    count = 0
    for block in _stream_raw(source, detected=detected, mime=mime):
        normalised = normalize_block(block)
        transformed = apply_recipe_block(normalised, recipe_config)
        yield transformed
        count += 1
        if max_blocks and count >= max_blocks:
            break


# ---- Public API --------------------------------------------------------------

def convert(
    path: str | Path,
    recipe: str,
    llm_ok: bool = True,
    *,
    mime: Optional[str] = None,
    deadline_ms: Optional[int] = None,
    max_blocks: Optional[int] = None,
    profile: str | ProcessingProfile | None = None,
    runtime: Optional[NativeKernelRuntime] = None,
) -> Document:
    """Convert *path* to the unified :class:`Document`."""

    profile_obj = resolve_profile(profile)
    orchestrator = PipelineOrchestrator(profile_obj, runtime=runtime)
    return orchestrator.convert(
        path,
        recipe,
        llm_ok=llm_ok,
        mime=mime,
        deadline_ms=deadline_ms,
        max_blocks=max_blocks,
    )
<<<<<<< HEAD


def _build_worker(
    profile_obj: ProcessingProfile,
    recipe: str,
    *,
    llm_ok: bool,
    mime_by_path: Optional[Dict[str, str]],
    deadline_ms: Optional[int],
    max_blocks: Optional[int],
) -> Callable[[str | Path], Document]:
    def _worker(p: str | Path) -> Document:
        runtime = get_native_runtime(
            layout_profile=profile_obj.layout_profile,
            layout_batch_size=profile_obj.layout_batch_size,
        )
        orchestrator = PipelineOrchestrator(profile_obj, runtime=runtime)
        return orchestrator.convert(
            p,
            recipe=recipe,
            llm_ok=llm_ok,
            mime=(mime_by_path or {}).get(str(p)),
            deadline_ms=deadline_ms,
            max_blocks=max_blocks,
        )

    return _worker
=======
>>>>>>> e9c67cb4


def batch_convert(
    paths: Iterable[str | Path],
    recipe: str,
    llm_ok: bool = True,
    *,
    mime_by_path: Optional[Dict[str, str]] = None,
    deadline_ms: Optional[int] = None,
    max_blocks: Optional[int] = None,
    concurrency: int = 0,
    profile: str | ProcessingProfile | None = None,
<<<<<<< HEAD
    backend: str | None = None,
    dask_scheduler: str | None = None,
    ray_address: str | None = None,
=======
>>>>>>> e9c67cb4
) -> List[Document]:
    """Convert multiple paths; optional thread parallelism for I/O bound workloads."""
    items = list(paths)
    profile_obj = resolve_profile(profile)
<<<<<<< HEAD
    settings = get_settings()
    dist_settings = settings.distributed
    worker_count = concurrency if concurrency > 0 else (dist_settings.max_workers or 0)
    chosen_backend = (backend or dist_settings.default_backend or "auto").lower()
    if chosen_backend == "auto":
        chosen_backend = "threadpool" if worker_count and worker_count > 1 else "sync"

    worker = _build_worker(
        profile_obj,
        recipe,
        llm_ok=llm_ok,
        mime_by_path=mime_by_path,
        deadline_ms=deadline_ms,
        max_blocks=max_blocks,
    )

    if chosen_backend in {"sync", "sequential", "none"}:
        return [worker(path) for path in items]

    if chosen_backend in {"thread", "threads", "threadpool"}:
        workers = worker_count or 4
        return run_threadpool(worker, items, workers=workers)

    if chosen_backend in {"async", "asyncio"}:
        return run_asyncio(worker, items, workers=worker_count or None)

    if chosen_backend == "dask":
        scheduler = dask_scheduler or dist_settings.dask_scheduler
        workers = worker_count or None
        return run_dask(worker, items, scheduler=scheduler, workers=workers)

    if chosen_backend == "ray":
        address = ray_address or dist_settings.ray_address
        workers = worker_count or None
        return run_ray(worker, items, address=address, workers=workers)

    raise ValueError(f"Unknown batch_convert backend '{chosen_backend}'")
=======
    if concurrency and concurrency > 1:
        from concurrent.futures import ThreadPoolExecutor

        def _one(p: str | Path) -> Document:
            m = (mime_by_path or {}).get(str(p))
            orchestrator = PipelineOrchestrator(
                profile_obj,
                runtime=get_native_runtime(
                    layout_profile=profile_obj.layout_profile,
                    layout_batch_size=profile_obj.layout_batch_size,
                ),
            )
            return orchestrator.convert(
                p,
                recipe=recipe,
                llm_ok=llm_ok,
                mime=m,
                deadline_ms=deadline_ms,
                max_blocks=max_blocks,
            )

        with ThreadPoolExecutor(max_workers=concurrency) as ex:
            return list(ex.map(_one, items))

    orchestrator = PipelineOrchestrator(
        profile_obj,
        runtime=get_native_runtime(
            layout_profile=profile_obj.layout_profile,
            layout_batch_size=profile_obj.layout_batch_size,
        ),
    )
    return [
        orchestrator.convert(
            p,
            recipe=recipe,
            llm_ok=llm_ok,
            mime=(mime_by_path or {}).get(str(p)),
            deadline_ms=deadline_ms,
            max_blocks=max_blocks,
        )
        for p in items
    ]
>>>>>>> e9c67cb4
<|MERGE_RESOLUTION|>--- conflicted
+++ resolved
@@ -10,17 +10,11 @@
 from typing import Callable, Dict, Iterable, Iterator, List, Optional, Tuple
 
 from .delegate import escalate_low_conf, select_escalation_indices
-<<<<<<< HEAD
 from .distributed import run_asyncio, run_dask, run_ray, run_threadpool
 from .normalize import normalize_block, normalize_blocks
 from .profiles import ProcessingProfile, resolve_profile
 from .runtime import NativeKernelRuntime, get_native_runtime
 from .settings import get_settings
-=======
-from .normalize import normalize_block, normalize_blocks
-from .profiles import ProcessingProfile, resolve_profile
-from .runtime import NativeKernelRuntime, get_native_runtime
->>>>>>> e9c67cb4
 from .parsers import (
     parse_csv,
     parse_docx,
@@ -473,7 +467,6 @@
         deadline_ms=deadline_ms,
         max_blocks=max_blocks,
     )
-<<<<<<< HEAD
 
 
 def _build_worker(
@@ -501,8 +494,6 @@
         )
 
     return _worker
-=======
->>>>>>> e9c67cb4
 
 
 def batch_convert(
@@ -515,17 +506,13 @@
     max_blocks: Optional[int] = None,
     concurrency: int = 0,
     profile: str | ProcessingProfile | None = None,
-<<<<<<< HEAD
     backend: str | None = None,
     dask_scheduler: str | None = None,
     ray_address: str | None = None,
-=======
->>>>>>> e9c67cb4
 ) -> List[Document]:
     """Convert multiple paths; optional thread parallelism for I/O bound workloads."""
     items = list(paths)
     profile_obj = resolve_profile(profile)
-<<<<<<< HEAD
     settings = get_settings()
     dist_settings = settings.distributed
     worker_count = concurrency if concurrency > 0 else (dist_settings.max_workers or 0)
@@ -562,48 +549,4 @@
         workers = worker_count or None
         return run_ray(worker, items, address=address, workers=workers)
 
-    raise ValueError(f"Unknown batch_convert backend '{chosen_backend}'")
-=======
-    if concurrency and concurrency > 1:
-        from concurrent.futures import ThreadPoolExecutor
-
-        def _one(p: str | Path) -> Document:
-            m = (mime_by_path or {}).get(str(p))
-            orchestrator = PipelineOrchestrator(
-                profile_obj,
-                runtime=get_native_runtime(
-                    layout_profile=profile_obj.layout_profile,
-                    layout_batch_size=profile_obj.layout_batch_size,
-                ),
-            )
-            return orchestrator.convert(
-                p,
-                recipe=recipe,
-                llm_ok=llm_ok,
-                mime=m,
-                deadline_ms=deadline_ms,
-                max_blocks=max_blocks,
-            )
-
-        with ThreadPoolExecutor(max_workers=concurrency) as ex:
-            return list(ex.map(_one, items))
-
-    orchestrator = PipelineOrchestrator(
-        profile_obj,
-        runtime=get_native_runtime(
-            layout_profile=profile_obj.layout_profile,
-            layout_batch_size=profile_obj.layout_batch_size,
-        ),
-    )
-    return [
-        orchestrator.convert(
-            p,
-            recipe=recipe,
-            llm_ok=llm_ok,
-            mime=(mime_by_path or {}).get(str(p)),
-            deadline_ms=deadline_ms,
-            max_blocks=max_blocks,
-        )
-        for p in items
-    ]
->>>>>>> e9c67cb4
+    raise ValueError(f"Unknown batch_convert backend '{chosen_backend}'")