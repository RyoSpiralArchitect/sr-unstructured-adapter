--- conflicted
+++ resolved
@@ -4,10 +4,7 @@
 from __future__ import annotations
 
 import argparse
-<<<<<<< HEAD
 import inspect
-=======
->>>>>>> 805355d9
 import json
 from dataclasses import asdict, dataclass, field
 from pathlib import Path
@@ -19,11 +16,8 @@
 from .normalizer import LLMNormalizer
 from .recipe import load_recipe
 from .runtime import RuntimeSnapshot, get_native_runtime, runtime_status_json
-<<<<<<< HEAD
 
 _BATCH_CONVERT_PARAMS = set(inspect.signature(batch_convert).parameters)
-=======
->>>>>>> 805355d9
 
 
 def _parse_args(argv: list[str] | None = None) -> argparse.Namespace:
