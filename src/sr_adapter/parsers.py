# SPDX-License-Identifier: AGPL-3.0-or-later
"""Collection of lightweight parsers that emit :class:`Block` objects."""

from __future__ import annotations

import configparser
import csv
import json
import re
import zipfile
import xml.etree.ElementTree as ET
from collections import Counter
from collections.abc import Mapping, Sequence
from dataclasses import dataclass
from email import policy
from email.parser import BytesParser
from functools import lru_cache
from pathlib import Path
from typing import Any, Dict, Iterable, Iterator, List, Sequence, Tuple

import yaml
from bs4 import BeautifulSoup
from docx import Document as DocxDocument
from openpyxl import load_workbook
from pypdf import PdfReader

from .loaders import _extract_image_text
from .schema import BBox, Block, Provenance, clone_model
from .visual import LayoutCandidate, VisualLayoutAnalyzer


_LIST_MARKERS = re.compile(r"^(?:[-*\u2022\u30fb]|\d+[.)])\s+")
_TIMESTAMP_PREFIX = re.compile(r"^\[?\d{4}[-/]\d{2}[-/]\d{2}")
_SENTENCE_BOUNDARY = re.compile(r"(?<=[.!?。！？])\s+(?=[\w\"'(])")
_KV_PATTERN = re.compile(
    r"^(?P<key>[\w .#/@&()'\-]{1,64})\s*(?:=>|->|[:=]|：)\s*(?P<value>.+)$"
)
_LOG_LINE = re.compile(
    r"^\[?(?P<ts>\d{4}[-/]\d{2}[-/]\d{2}(?:[ T]\d{2}:\d{2}(?::\d{2})?(?:Z|[+-]\d{2}:?\d{2})?)?)\]?\s*(?P<body>.*)$"
)
_MAX_CHARS_PER_CHUNK = 600
_STRUCTURED_BLOCK_LIMIT = 400
_R_IDENTIFIER = re.compile(r"^[A-Za-z.][A-Za-z0-9._]*$")
_JSON_COMMENT_RE = re.compile(r"//.*?$|/\*.*?\*/", re.DOTALL | re.MULTILINE)
_TRAILING_COMMA_RE = re.compile(r",(\s*[}\]])")
_INI_ARROW_RE = re.compile(
    r"^(?P<indent>\s*)(?P<key>[^\s:=#;\[\]][^:=#;]*?)\s*(?:=>|->)\s*(?P<value>.+)$"
)
_WHITESPACE_TABLE_SPLIT = re.compile(r"\s{2,}")
_MARKDOWN_DIVIDER = re.compile(r"^:?-{3,}:?$")


@dataclass(frozen=True)
class _PathSegment:
    kind: str  # "key" or "index"
    value: str | int
    base: int | None = None  # index display base when kind == "index"


PathTuple = tuple[_PathSegment, ...]


def _new_block(block_type: str, text: str, source: Path, confidence: float = 0.5) -> Block:
    return Block(type=block_type, text=text, source=str(source), confidence=confidence)


def _split_paragraphs(text: str) -> Iterable[str]:
    buf: List[str] = []
    for line in text.splitlines():
        if line.strip():
            buf.append(line)
        elif buf:
            yield "\n".join(buf)
            buf.clear()
    if buf:
        yield "\n".join(buf)


def _classify_chunk(chunk: str) -> str:
    stripped = chunk.strip()
    if not stripped:
        return "other"
    if stripped.startswith("#") and stripped.count("#") <= 6:
        return "heading"
    if stripped.upper() == stripped and len(stripped.split()) <= 6:
        return "heading"
    if _LOG_LINE.match(stripped):
        return "log"
    if _KV_PATTERN.match(stripped):
        return "kv"
    lines = stripped.splitlines()
    if len(lines) == 1 and len(stripped) <= 80:
        lowered = stripped.lower()
        if any(lowered.startswith(prefix) for prefix in ("title:", "subject:", "from:", "to:", "cc:")):
            return "kv"
    if all(_LIST_MARKERS.match(line) for line in lines):
        return "list_item"
    if _TIMESTAMP_PREFIX.match(stripped):
        return "metadata"
    if all(":" in line for line in lines) and len(lines) <= 6:
        return "metadata"
    return "paragraph"


def _block_from_chunk(chunk: str, source: Path) -> Block:
    chunk = chunk.strip()
    block_type = _classify_chunk(chunk)
    if block_type == "kv":
        match = _KV_PATTERN.match(chunk)
        attrs: Dict[str, str] = {}
        if match:
            attrs = {"key": match.group("key").strip(), "value": match.group("value").strip()}
        return Block(
            type="kv",
            text=chunk,
            attrs=attrs,
            source=str(source),
            confidence=0.75,
        )
    if block_type == "log":
        match = _LOG_LINE.match(chunk)
        attrs = {}
        if match:
            attrs = {
                "timestamp": match.group("ts"),
                "message": match.group("body").strip(),
            }
        return Block(
            type="log",
            text=chunk,
            attrs=attrs,
            source=str(source),
            confidence=0.6,
        )
    if block_type == "list_item":
        return _new_block("list_item", chunk, source, confidence=0.7)
    if block_type == "heading":
        return _new_block("heading", chunk, source, confidence=0.8)
    if block_type == "metadata":
        return _new_block("metadata", chunk, source, confidence=0.6)
    if block_type == "other":
        return _new_block("other", chunk, source, confidence=0.3)
    return _new_block(block_type, chunk, source)


def _explode_structured_chunk(chunk: str) -> List[str]:
    if "\n" not in chunk:
        return [chunk]
    lines = [line for line in chunk.splitlines() if line.strip()]
    # Treat short structured segments (logs, bullet lists) line-by-line.
    if lines and all(len(line) < 200 for line in lines) and len(lines) <= 16:
        return lines
    return [chunk]


def _shatter_chunk(chunk: str) -> List[str]:
    chunk = chunk.strip()
    if len(chunk) <= _MAX_CHARS_PER_CHUNK:
        return [chunk]
    sentences = [seg.strip() for seg in _SENTENCE_BOUNDARY.split(chunk) if seg.strip()]
    if len(sentences) > 1:
        grouped: List[str] = []
        current = ""
        for sentence in sentences:
            if not current:
                current = sentence
                continue
            tentative = f"{current} {sentence}" if current else sentence
            if len(tentative) <= _MAX_CHARS_PER_CHUNK:
                current = tentative
            else:
                grouped.append(current)
                current = sentence
        if current:
            grouped.append(current)
        return grouped
    return [chunk[i : i + _MAX_CHARS_PER_CHUNK] for i in range(0, len(chunk), _MAX_CHARS_PER_CHUNK)]


def _split_with_delimiter(line: str, delimiter: str) -> List[str]:
    try:
        reader = csv.reader([line], delimiter=delimiter)
        row = next(reader, [])
    except Exception:
        return []
    cells = [cell.strip() for cell in row]
    if delimiter == "|":
        while cells and not cells[0]:
            cells.pop(0)
        while cells and not cells[-1]:
            cells.pop()
    return cells


def _split_with_whitespace(line: str) -> List[str]:
    parts = [segment.strip() for segment in _WHITESPACE_TABLE_SPLIT.split(line.strip())]
    return [part for part in parts if part]


def _coerce_tabular_rows(lines: Sequence[str]) -> tuple[str, List[List[str]]] | None:
    cleaned = [line for line in lines if line.strip()]
    if len(cleaned) < 2:
        return None

    candidates = [
        ("comma", lambda line: _split_with_delimiter(line, ",")),
        ("tab", lambda line: _split_with_delimiter(line, "\t")),
        ("semicolon", lambda line: _split_with_delimiter(line, ";")),
        ("pipe", lambda line: _split_with_delimiter(line, "|")),
        ("whitespace", _split_with_whitespace),
    ]

    best_label = ""
    best_rows: List[List[str]] = []
    best_score: tuple[int, int] | None = None

    for label, splitter in candidates:
        rows = [splitter(line) for line in cleaned]
        usable = [row for row in rows if len(row) >= 2]
        if len(usable) < 2:
            continue

        width_counts = Counter(len(row) for row in usable)
        top_width, freq = width_counts.most_common(1)[0]
        consistent = [row[:top_width] for row in usable if len(row) >= top_width]

        filtered = [
            row
            for row in consistent
            if not all(_MARKDOWN_DIVIDER.match(cell) for cell in row)
        ]
        if len(filtered) < 2:
            continue

        coverage = len(filtered)
        if coverage < max(2, len(cleaned) - 1):
            continue

        score = (coverage, top_width)
        if not best_score or score > best_score:
            best_score = score
            best_label = label
            best_rows = filtered

    if not best_rows:
        return None

    width = max(len(row) for row in best_rows)
    normalized = [row[:width] + [""] * (width - len(row)) for row in best_rows]
    return best_label, normalized


def _iter_refined_chunks(text: str) -> Iterable[str]:
    for chunk in _split_paragraphs(text):
        lines = [line for line in chunk.splitlines() if line.strip()]
        table_hint = _coerce_tabular_rows(lines) if len(lines) >= 2 else None
        pieces = _explode_structured_chunk(chunk) if table_hint is None else [chunk]
        for piece in pieces:
            for refined in _shatter_chunk(piece):
                cleaned = refined.strip()
                if cleaned:
                    yield cleaned


def _format_dot_path(path: PathTuple) -> str:
    parts: List[str] = []
    for segment in path:
        if segment.kind == "key":
            if parts:
                parts.append(".")
            parts.append(str(segment.value))
        elif segment.kind == "index":
            parts.append(f"[{segment.value}]")
    return "".join(parts)


def _format_label(path: PathTuple) -> str:
    dotted = _format_dot_path(path)
    return dotted or "<root>"


def _format_r_key(name: str) -> str:
    if _R_IDENTIFIER.match(name):
        return f"${name}"
    escaped = name.replace("\\", "\\\\").replace('"', '\\"')
    return f'[["{escaped}"]]'


@lru_cache(maxsize=4096)
def _render_r_path(path: PathTuple) -> str:
    cursor = ".data"
    for segment in path:
        if segment.kind == "key":
            cursor += _format_r_key(str(segment.value))
        elif segment.kind == "index":
            base = 0 if segment.base is None else segment.base
            index_value = int(segment.value) - base + 1
            cursor += f"[[{index_value}]]"
    return cursor


def _format_r_path(path: PathTuple) -> str:
    return _render_r_path(path)


@lru_cache(maxsize=4096)
def _render_r_tokens(path: PathTuple) -> Tuple[str, ...]:
    tokens = [".data"]
    for segment in path:
        if segment.kind == "key":
            tokens.append(_format_r_key(str(segment.value)))
        elif segment.kind == "index":
            base = 0 if segment.base is None else segment.base
            index_value = int(segment.value) - base + 1
            tokens.append(f"[[{index_value}]]")
    return tuple(tokens)


def _format_r_tokens(path: PathTuple) -> List[str]:
    return list(_render_r_tokens(path))


def _format_glue_path(path: PathTuple) -> str:
    return f"{{{_format_r_path(path)}}}"


def _extend_key(path: PathTuple, key: object) -> PathTuple:
    return path + (_PathSegment("key", str(key)),)


def _extend_index(path: PathTuple, index: int, *, base: int = 0) -> PathTuple:
    return path + (_PathSegment("index", index, base),)


def _stringify_scalar(value: object) -> str:
    if isinstance(value, str):
        return value
    if value is None:
        return "null"
    if isinstance(value, bool):
        return "true" if value else "false"
    if isinstance(value, (int, float)):
        return str(value)
    try:
        return json.dumps(value, ensure_ascii=False)
    except TypeError:
        return str(value)


def _strip_json_comments(text: str) -> str:
    def _replace(match: re.Match[str]) -> str:
        span = match.group(0)
        # Preserve newlines to keep downstream line numbers vaguely aligned.
        return "".join("\n" if ch == "\n" else " " for ch in span)

    return _JSON_COMMENT_RE.sub(_replace, text)


def _sanitize_json_like(text: str) -> str:
    cleaned = text.lstrip("\ufeff")
    cleaned = _strip_json_comments(cleaned)
    cleaned = _TRAILING_COMMA_RE.sub(r"\1", cleaned)
    return cleaned


def _load_json_like(raw: str) -> tuple[object, str | None]:
    primary = raw.lstrip("\ufeff")
    try:
        return json.loads(primary), None
    except json.JSONDecodeError:
        pass

    sanitized = _sanitize_json_like(primary)
    if sanitized != primary:
        try:
            return json.loads(sanitized), "sanitized"
        except json.JSONDecodeError:
            pass

    candidate = sanitized.strip()
    if candidate:
        try:
            data = yaml.safe_load(sanitized)
        except yaml.YAMLError:
            data = None
        else:
            return data, "yaml"

    raise ValueError("Unable to coerce JSON input")


def _prepare_ini_input(text: str) -> tuple[str, dict[str, object], bool, bool]:
    cleaned = text.lstrip("\ufeff")
    space_converted = 0
    arrow_converted = 0
    leading_pairs = False
    seen_section = False
    lines: List[str] = []

    for raw_line in cleaned.splitlines():
        stripped = raw_line.strip()
        if not stripped or stripped.startswith(("#", ";")):
            lines.append(raw_line)
            continue
        if stripped.startswith("["):
            lines.append(raw_line)
            seen_section = True
            continue

        line = raw_line
        line_is_pair = False

        arrow_match = _INI_ARROW_RE.match(raw_line)
        if arrow_match:
            indent = arrow_match.group("indent")
            key = arrow_match.group("key").strip()
            value = arrow_match.group("value").strip()
            line = f"{indent}{key} = {value}"
            arrow_converted += 1
            line_is_pair = True
        elif "=" in raw_line or ":" in raw_line:
            line_is_pair = True
        else:
            parts = stripped.split(None, 1)
            if len(parts) == 2 and not any(ch in parts[0] for ch in "[]=#:;"):
                indent = raw_line[: len(raw_line) - len(raw_line.lstrip())]
                key, value = parts
                line = f"{indent}{key} = {value}"
                space_converted += 1
                line_is_pair = True

        lines.append(line)

        if line_is_pair and not seen_section:
            leading_pairs = True

    sanitized = "\n".join(lines)
    has_section = seen_section or any(line.lstrip().startswith("[") for line in lines)
    meta: dict[str, object] = {}
    if arrow_converted:
        meta["coerced_arrow_pairs"] = arrow_converted
    if space_converted:
        meta["coerced_space_pairs"] = space_converted
    total = arrow_converted + space_converted
    if total:
        meta["coerced_pairs"] = total
    return sanitized, meta, has_section, leading_pairs


def _parse_ini_structured(
    text: str,
    *,
    has_section: bool,
    leading_pairs: bool,
) -> tuple[object, dict[str, object]]:
    parser = configparser.RawConfigParser(
        strict=False,
        interpolation=None,
        allow_no_value=True,
    )
    parser.optionxform = str
    synthetic_root = None
    try:
        if not has_section or leading_pairs:
            synthetic_root = "__root__"
            parser.read_string(f"[{synthetic_root}]\n{text}")
        else:
            parser.read_string(text)
    except configparser.Error as exc:
        raise ValueError("invalid ini data") from exc

    meta: dict[str, object] = {}

    if not has_section:
        assert synthetic_root is not None
        section = dict(parser._sections.get(synthetic_root, {}))  # type: ignore[attr-defined]
        section.pop("__name__", None)
        meta.update(
            {
                "sections": [],
                "section_count": 0,
                "key_count": len(section),
            }
        )
        return section, meta

    defaults: Dict[str, object]
    if synthetic_root is not None:
        defaults = dict(parser._sections.get(synthetic_root, {}))  # type: ignore[attr-defined]
        defaults.pop("__name__", None)
    else:
        defaults = dict(parser._defaults)  # type: ignore[attr-defined]

    sections: dict[str, dict[str, object]] = {}
    for name, payload in parser._sections.items():  # type: ignore[attr-defined]
        if synthetic_root is not None and name == synthetic_root:
            continue
        data = dict(payload)
        data.pop("__name__", None)
        sections[name] = data

    section_names = [name for name in parser.sections() if name != synthetic_root]

    ordered: Dict[str, object] = {}
    if defaults:
        ordered["<defaults>"] = defaults
    for name in section_names:
        ordered[name] = sections.get(name, {})

    meta.update(
        {
            "sections": section_names,
            "section_count": len(section_names),
        }
    )
    if defaults:
        meta["default_keys"] = list(defaults.keys())
    meta["key_count"] = sum(
        len(value) if isinstance(value, Mapping) else 1 for value in ordered.values()
    )
    return ordered, meta


def _structured_to_blocks(
    data: object,
    source: Path,
    *,
    path: PathTuple = (),
    limit: int = _STRUCTURED_BLOCK_LIMIT,
) -> Tuple[List[Block], bool]:
    blocks: List[Block] = []
    truncated = False

    def _add(block: Block) -> bool:
        nonlocal truncated
        if len(blocks) >= limit:
            truncated = True
            return False
        blocks.append(block)
        return True

    def _visit(value: object, cursor: PathTuple) -> None:
        if truncated:
            return

        label = _format_label(cursor)
        r_path = _format_r_path(cursor)
        glue_path = _format_glue_path(cursor)
        r_tokens = _format_r_tokens(cursor)

        if isinstance(value, Mapping):
            items = list(value.items())
            attrs = {
                "key": label,
                "type": "object",
                "size": len(items),
                "keys": [str(key) for key, _ in items[:20]],
                "path_r": r_path,
                "path_r_tokens": r_tokens,
                "path_glue": glue_path,
            }
            sample_values = [
                _stringify_scalar(child)
                for _, child in items
                if not isinstance(child, Mapping)
                and not (
                    isinstance(child, Sequence)
                    and not isinstance(child, (str, bytes, bytearray))
                )
            ][:5]
            if sample_values:
                attrs["sample_values"] = sample_values
            if not _add(
                Block(
                    type="metadata",
                    text=f"{label}: object ({len(items)} keys)",
                    attrs=attrs,
                    source=str(source),
                    confidence=0.7,
                )
            ):
                return
            for key, child in items:
                child_path = _extend_key(cursor, key)
                _visit(child, child_path)
            return

        if isinstance(value, Sequence) and not isinstance(value, (str, bytes, bytearray)):
            seq = list(value)
            sample_types = sorted({type(item).__name__ for item in seq[:5]})
            attrs = {
                "key": label,
                "type": "array",
                "size": len(seq),
                "sample_types": sample_types,
                "path_r": r_path,
                "path_r_tokens": r_tokens,
                "path_glue": glue_path,
            }
            sample_values = [
                _stringify_scalar(item)
                for item in seq
                if not isinstance(item, Mapping)
                and not (
                    isinstance(item, Sequence)
                    and not isinstance(item, (str, bytes, bytearray))
                )
            ][:5]
            if sample_values:
                attrs["sample_values"] = sample_values
            if not _add(
                Block(
                    type="metadata",
                    text=f"{label}: array ({len(seq)} items)",
                    attrs=attrs,
                    source=str(source),
                    confidence=0.65,
                )
            ):
                return
            for idx, child in enumerate(seq):
                child_path = _extend_index(cursor, idx, base=0)
                _visit(child, child_path)
            return

        value_text = _stringify_scalar(value)
        text = value_text if not cursor else f"{label}: {value_text}"
        attrs = {
            "key": label,
            "value": value_text,
            "value_type": type(value).__name__,
            "path_r": r_path,
            "path_r_tokens": r_tokens,
            "path_glue": glue_path,
        }
        _add(
            Block(
                type="kv",
                text=text,
                attrs=attrs,
                source=str(source),
                confidence=0.85,
            )
        )

    _visit(data, path)
    return blocks, truncated


def parse_txt(path: str | Path) -> List[Block]:
    source = Path(path)
    text = source.read_text(encoding="utf-8", errors="ignore")
    blocks: List[Block] = []
    for chunk in _iter_refined_chunks(text):
        if "\n" in chunk:
            lines = [line for line in chunk.splitlines() if line.strip()]
            result = _coerce_tabular_rows(lines)
            if result is not None:
                delimiter, rows = result
                blocks.append(
                    Block(
                        type="table",
                        text="\n".join([", ".join(row) for row in rows]),
                        attrs={
                            "rows": json.dumps(rows, ensure_ascii=False),
                            "delimiter": delimiter,
                            "structured_from": "text_table",
                            "row_count": len(rows),
                            "column_count": len(rows[0]) if rows else 0,
                        },
                        source=str(source),
                        confidence=0.78 if delimiter != "whitespace" else 0.74,
                    )
                )
                continue
        blocks.append(_block_from_chunk(chunk, source))
    return blocks or [_new_block("other", text, source, confidence=0.3)]


def parse_md(path: str | Path) -> List[Block]:
    source = Path(path)
    text = source.read_text(encoding="utf-8", errors="ignore")
    blocks: List[Block] = []
    in_code = False
    code_buffer: List[str] = []
    for line in text.splitlines():
        stripped = line.strip("\n")
        if stripped.startswith("```"):
            if in_code:
                blocks.append(
                    _new_block("code", "\n".join(code_buffer), source, confidence=0.7)
                )
                code_buffer.clear()
                in_code = False
            else:
                in_code = True
            continue
        if in_code:
            code_buffer.append(line)
            continue
        if stripped.startswith("#"):
            blocks.append(_new_block("heading", stripped.lstrip("# "), source, confidence=0.8))
            continue
        if _LIST_MARKERS.match(stripped):
            blocks.append(_block_from_chunk(stripped, source))
            continue
        if stripped:
            for chunk in _shatter_chunk(stripped):
                blocks.append(_block_from_chunk(chunk, source))
    if code_buffer:
        blocks.append(_new_block("code", "\n".join(code_buffer), source, confidence=0.7))
    return blocks or [_new_block("other", text, source, confidence=0.3)]


def parse_html(path: str | Path) -> List[Block]:
    source = Path(path)
    html = source.read_text(encoding="utf-8", errors="ignore")
    soup = BeautifulSoup(html, "html.parser")
    blocks: List[Block] = []
    for element in soup.find_all(["title", "h1", "h2", "h3", "h4", "h5", "h6", "p", "li", "pre", "code", "table"]):
        text = element.get_text(" ", strip=True)
        if not text:
            continue
        name = element.name or "p"
        if name == "title":
            blocks.append(_new_block("title", text, source, confidence=0.9))
        elif name in {"h1", "h2", "h3", "h4", "h5", "h6"}:
            blocks.append(_new_block("heading", text, source, confidence=0.85))
        elif name == "li":
            blocks.append(_new_block("list_item", text, source, confidence=0.7))
        elif name in {"pre", "code"}:
            blocks.append(_new_block("code", text, source, confidence=0.75))
        elif name == "table":
            rows = [
                [cell.get_text(" ", strip=True) for cell in row.find_all(["th", "td"])]
                for row in element.find_all("tr")
            ]
            blocks.append(
                Block(
                    type="table",
                    text="\n".join([", ".join(row) for row in rows]),
                    attrs={"rows": json.dumps(rows, ensure_ascii=False)},
                    source=str(source),
                    confidence=0.8,
                )
            )
        else:
            for chunk in _shatter_chunk(text):
                blocks.append(_block_from_chunk(chunk, source))
    return blocks or [_new_block("paragraph", soup.get_text("\n", strip=True), source, confidence=0.4)]


def parse_csv(path: str | Path) -> List[Block]:
    source = Path(path)
    with source.open("r", encoding="utf-8", errors="ignore", newline="") as handle:
        reader = csv.reader(handle)
        rows = [row for row in reader]
    text = "\n".join([", ".join(row) for row in rows])
    return [
        Block(
            type="table",
            text=text,
            attrs={"rows": json.dumps(rows, ensure_ascii=False)},
            source=str(source),
            confidence=0.8,
        )
    ]


def stream_pdf(path: str | Path) -> Iterator[Block]:
    source = Path(path)
    reader = PdfReader(str(source))
<<<<<<< HEAD
    analyzer = VisualLayoutAnalyzer(profile="pdf")
=======
    analyzer = VisualLayoutAnalyzer()
>>>>>>> 6c9ea087
    emitted = False
    for index, page in enumerate(reader.pages):
        text = page.extract_text() or ""
        candidates: List[LayoutCandidate] = []
        for order, chunk in enumerate(_iter_refined_chunks(text)):
            base = _block_from_chunk(chunk, source)
            attrs = dict(base.attrs)
            attrs.setdefault("page", str(index + 1))
            base_block = clone_model(base, attrs=attrs, confidence=max(base.confidence, 0.55))
            span_height = min(160.0, 24.0 + len(chunk) * 0.12)
            span_width = min(640.0, 120.0 + len(chunk) * 0.9)
            top = float(order) * (span_height + 6.0)
            bbox = (36.0, top, 36.0 + span_width, top + span_height)
            score = max(base_block.confidence, min(0.95, 0.35 + len(chunk) / 600.0))
            candidates.append(
                LayoutCandidate(
                    block=base_block,
                    bbox=bbox,
                    page=index,
                    score=score,
                    order_hint=order,
                    metadata={"layout_source": "pdf"},
                )
            )
        for segment in analyzer.process(candidates):
            emitted = True
            yield segment.block
    if not emitted:
        yield _new_block("other", "", source, confidence=0.1)


def parse_pdf(path: str | Path) -> List[Block]:
    return list(stream_pdf(path))


def stream_image(path: str | Path) -> Iterator[Block]:
    source = Path(path)
    text, meta, segments = _extract_image_text(source)

<<<<<<< HEAD
    analyzer = VisualLayoutAnalyzer(profile="image")
=======
    analyzer = VisualLayoutAnalyzer()
>>>>>>> 6c9ea087
    emitted = 0
    truncated = False

    summary_attrs = dict(meta)
    if summary_attrs:
        yield Block(
            type="metadata",
            text="Image summary",
            attrs=summary_attrs,
            source=str(source),
            confidence=0.45,
        )
        emitted += 1

    candidates: List[LayoutCandidate] = []
    metadata_pending: List[Block] = []
    for index, segment in enumerate(segments):
        if emitted + len(candidates) >= _STRUCTURED_BLOCK_LIMIT:
            truncated = True
            break
        seg_text = str(segment.get("text", "")).strip()
        kind = segment.get("kind", "ocr")
        source_kind = segment.get("source", "ocr")
        if kind == "metadata":
            attrs = {"image_source": source_kind, "length": len(seg_text)}
            key = segment.get("key")
            if key:
                attrs["key"] = key
            metadata_pending.append(
                Block(
                    type="metadata",
                    text=seg_text,
                    attrs=attrs,
                    source=str(source),
                    confidence=0.6,
                )
            )
            continue
        if not seg_text:
            continue
        prov = Provenance()
        order = segment.get("order")
        if order is not None:
            try:
                prov.order = int(order)
            except Exception:
                prov.order = None
        page = segment.get("page")
        if page is not None:
            try:
                prov.page = int(page)
            except Exception:
                prov.page = None
        bbox_raw = segment.get("bbox")
        bbox: Sequence[float] | None = None
        if bbox_raw and isinstance(bbox_raw, Sequence) and len(bbox_raw) == 4:
            try:
                prov.bbox = BBox(
                    x0=float(bbox_raw[0]),
                    y0=float(bbox_raw[1]),
                    x1=float(bbox_raw[2]),
                    y1=float(bbox_raw[3]),
                )
                bbox = tuple(float(v) for v in bbox_raw)
            except Exception:
                prov.bbox = None
        attrs: Dict[str, Any] = {"image_source": source_kind}
        if source_kind == "ocr":
            languages = meta.get("image_ocr_languages")
            if languages:
                attrs["ocr_languages"] = languages
        confidence = segment.get("confidence", 0.6)
        try:
            conf_value = float(confidence)
            attrs["confidence"] = conf_value
        except Exception:
            attrs["confidence"] = confidence
            conf_value = 0.6
        base_block = Block(
            type="paragraph",
            text=seg_text,
            attrs=attrs,
            prov=prov,
            source=str(source),
            confidence=conf_value,
        )
        order_hint = prov.order if prov.order is not None else index
        if bbox is None:
            top = float(order_hint) * 30.0
            bbox = (12.0, top, 12.0 + min(600.0, 80.0 + len(seg_text) * 1.2), top + 24.0)
        candidates.append(
            LayoutCandidate(
                block=base_block,
                bbox=bbox,
                page=prov.page or 0,
                score=conf_value,
                order_hint=order_hint,
                metadata={"image_source": source_kind, "layout_source": "image"},
            )
        )

    for meta_block in metadata_pending:
        if emitted >= _STRUCTURED_BLOCK_LIMIT:
            truncated = True
            break
        yield meta_block
        emitted += 1

    for segment in analyzer.process(candidates):
        if emitted >= _STRUCTURED_BLOCK_LIMIT:
            truncated = True
            break
        yield segment.block
        emitted += 1

    if emitted == 0 and text:
        for chunk in _iter_refined_chunks(text):
            if emitted >= _STRUCTURED_BLOCK_LIMIT:
                truncated = True
                break
            yield _block_from_chunk(chunk, source)
            emitted += 1

    if emitted == 0:
        yield Block(
            type="metadata",
            text="Image contained no extractable text",
            attrs={"image_has_text": bool(text)},
            source=str(source),
            confidence=0.35,
        )
        emitted += 1

    if truncated and emitted < _STRUCTURED_BLOCK_LIMIT:
        yield Block(
            type="metadata",
            text=f"Truncated after {_STRUCTURED_BLOCK_LIMIT - 1} structured blocks",
            attrs={"truncated": True},
            source=str(source),
            confidence=0.4,
        )


def parse_image(path: str | Path) -> List[Block]:
    return list(stream_image(path))[:_STRUCTURED_BLOCK_LIMIT]


def parse_docx(path: str | Path) -> List[Block]:
    source = Path(path)
    doc = DocxDocument(str(source))
    blocks: List[Block] = []
    for paragraph in doc.paragraphs:
        text = paragraph.text.strip()
        if not text:
            continue
        style = (paragraph.style.name.lower() if paragraph.style and paragraph.style.name else "")
        is_heading = "heading" in style if style else False
        for chunk in _shatter_chunk(text):
            base = _block_from_chunk(chunk, source)
            data: Dict[str, object] = {"confidence": max(base.confidence, 0.65)}
            if is_heading and base.type == "paragraph":
                data["type"] = "heading"
            blocks.append(clone_model(base, **data))
    for table in doc.tables:
        rows = [[cell.text.strip() for cell in row.cells] for row in table.rows]
        blocks.append(
            Block(
                type="table",
                text="\n".join([", ".join(row) for row in rows]),
                attrs={"rows": json.dumps(rows, ensure_ascii=False)},
                source=str(source),
                confidence=0.75,
            )
        )
    return blocks or [_new_block("other", "", source, confidence=0.1)]


def parse_pptx(path: str | Path) -> List[Block]:
    source = Path(path)
    blocks: List[Block] = []
    try:
        with zipfile.ZipFile(str(source)) as zf:
            slide_names = sorted(
                name
                for name in zf.namelist()
                if name.startswith("ppt/slides/slide") and name.endswith(".xml")
            )
            for index, slide_name in enumerate(slide_names, 1):
                try:
                    root = ET.fromstring(zf.read(slide_name))
                except Exception:
                    continue
                texts: List[str] = []
                for node in root.iter():
                    if node.tag.endswith("}t") and (node.text or "").strip():
                        texts.append(node.text.strip())
                if not texts:
                    continue
                slide_text = "\n".join(texts)
                for chunk in _iter_refined_chunks(slide_text):
                    base = _block_from_chunk(chunk, source)
                    attrs = dict(base.attrs)
                    attrs.setdefault("slide", str(index))
                    blocks.append(
                        clone_model(base, attrs=attrs, confidence=max(base.confidence, 0.6))
                    )
    except Exception:
        pass
    return blocks or [_new_block("other", "", source, confidence=0.2)]


def parse_xlsx(path: str | Path) -> List[Block]:
    source = Path(path)
    workbook = load_workbook(filename=str(source), read_only=True, data_only=True)
    sheet = workbook.active
    rows = [
        ["" if cell.value is None else str(cell.value) for cell in row]
        for row in sheet.iter_rows(values_only=True)
    ]
    text = "\n".join([", ".join(row) for row in rows])
    workbook.close()
    return [
        Block(
            type="table",
            text=text,
            attrs={"rows": json.dumps(rows, ensure_ascii=False)},
            source=str(source),
            confidence=0.75,
        )
    ]


def parse_json(path: str | Path) -> List[Block]:
    source = Path(path)
    raw = source.read_text(encoding="utf-8", errors="ignore")
    coercion_origin: str | None = None
    try:
        data, coercion = _load_json_like(raw)
    except ValueError:
        return parse_txt(path)
    else:
        coercion_origin = coercion

    budget = max(1, _STRUCTURED_BLOCK_LIMIT - 1)
    blocks, truncated = _structured_to_blocks(data, source, limit=budget)
    if not blocks:
        return parse_txt(path)
    if coercion_origin:
        for block in blocks:
            key = block.attrs.get("key") if block.attrs else None
            if key == "<root>" or block is blocks[0]:
                block.attrs = dict(block.attrs)
                block.attrs["coerced_from"] = coercion_origin
                break
    if truncated and len(blocks) < _STRUCTURED_BLOCK_LIMIT:
        blocks.append(
            Block(
                type="metadata",
                text=f"Truncated after {_STRUCTURED_BLOCK_LIMIT - 1} structured blocks",
                attrs={
                    "truncated": True,
                    "key": _format_label(()),
                    "path_r": _format_r_path(()),
                    "path_r_tokens": _format_r_tokens(()),
                    "path_glue": _format_glue_path(()),
                },
                source=str(source),
                confidence=0.4,
            )
        )
    return blocks


def parse_ini(path: str | Path) -> List[Block]:
    source = Path(path)
    raw = source.read_text(encoding="utf-8", errors="ignore")
    sanitized, coercion_meta, has_section, leading_pairs = _prepare_ini_input(raw)
    try:
        data, structure_meta = _parse_ini_structured(
            sanitized, has_section=has_section, leading_pairs=leading_pairs
        )
    except ValueError:
        return parse_txt(path)

    info: Dict[str, object] = {}
    info.update(coercion_meta)
    info.update(structure_meta)

    budget = max(1, _STRUCTURED_BLOCK_LIMIT - 1)
    blocks, truncated = _structured_to_blocks(data, source, limit=budget)
    if not blocks:
        return parse_txt(path)

    if info:
        head = blocks[0]
        head.attrs = dict(head.attrs)
        head.attrs.update(info)

    if truncated and len(blocks) < _STRUCTURED_BLOCK_LIMIT:
        blocks.append(
            Block(
                type="metadata",
                text=f"Truncated after {_STRUCTURED_BLOCK_LIMIT - 1} structured blocks",
                attrs={
                    "truncated": True,
                    "key": _format_label(()),
                    "path_r": _format_r_path(()),
                    "path_r_tokens": _format_r_tokens(()),
                    "path_glue": _format_glue_path(()),
                },
                source=str(source),
                confidence=0.4,
            )
        )

    return blocks


def parse_jsonl(path: str | Path) -> List[Block]:
    source = Path(path)
    text = source.read_text(encoding="utf-8", errors="ignore")
    lines = text.splitlines()
    budget = max(1, _STRUCTURED_BLOCK_LIMIT - 1)
    blocks: List[Block] = []
    truncated = False

    def _try_add(block: Block) -> bool:
        nonlocal truncated
        if len(blocks) >= budget:
            truncated = True
            return False
        blocks.append(block)
        return True

    for idx, line in enumerate(lines, 1):
        stripped = line.strip()
        if not stripped:
            continue
        if len(blocks) >= budget:
            truncated = True
            break
        try:
            record = json.loads(stripped)
        except json.JSONDecodeError:
            if not _try_add(_new_block("other", stripped, source, confidence=0.25)):
                break
            continue

        record_path = _extend_index(_extend_key((), "record"), idx, base=1)
        label = _format_label(record_path)
        summary_type = type(record).__name__
        summary_attrs = {
            "key": label,
            "type": summary_type,
            "line": idx,
            "path_r": _format_r_path(record_path),
            "path_r_tokens": _format_r_tokens(record_path),
            "path_glue": _format_glue_path(record_path),
        }
        if isinstance(record, Mapping):
            summary_attrs["size"] = len(record)
            summary_attrs["keys"] = [str(k) for k in list(record.keys())[:10]]
        elif isinstance(record, Sequence) and not isinstance(record, (str, bytes, bytearray)):
            summary_attrs["size"] = len(record)
        if not _try_add(
            Block(
                type="metadata",
                text=f"{label}: {summary_type}",
                attrs=summary_attrs,
                source=str(source),
                confidence=0.65,
            )
        ):
            break

        remaining = budget - len(blocks)
        if remaining <= 0:
            truncated = True
            break
        sub_blocks, sub_truncated = _structured_to_blocks(record, source, path=record_path, limit=remaining)
        blocks.extend(sub_blocks)
        if sub_truncated:
            truncated = True
            break

    if not blocks:
        return parse_txt(path)
    if truncated and len(blocks) < _STRUCTURED_BLOCK_LIMIT:
        blocks.append(
            Block(
                type="metadata",
                text=f"Truncated after {_STRUCTURED_BLOCK_LIMIT - 1} structured blocks",
                attrs={
                    "truncated": True,
                    "key": _format_label(()),
                    "path_r": _format_r_path(()),
                    "path_r_tokens": _format_r_tokens(()),
                    "path_glue": _format_glue_path(()),
                },
                source=str(source),
                confidence=0.4,
            )
        )
    return blocks


def parse_yaml(path: str | Path) -> List[Block]:
    source = Path(path)
    raw = source.read_text(encoding="utf-8", errors="ignore")
    try:
        docs = list(yaml.safe_load_all(raw))
    except Exception:
        return parse_txt(path)

    if not docs:
        return parse_txt(path)

    budget = max(1, _STRUCTURED_BLOCK_LIMIT - 1)
    blocks: List[Block] = []
    truncated = False

    def _try_add(block: Block) -> bool:
        nonlocal truncated
        if len(blocks) >= budget:
            truncated = True
            return False
        blocks.append(block)
        return True

    sample_types = [type(doc).__name__ for doc in docs[:5]]
    _try_add(
        Block(
            type="metadata",
            text=f"YAML: {len(docs)} document(s)",
            attrs={
                "key": _format_label(()),
                "documents": len(docs),
                "sample_types": sample_types,
                "path_r": _format_r_path(()),
                "path_r_tokens": _format_r_tokens(()),
                "path_glue": _format_glue_path(()),
            },
            source=str(source),
            confidence=0.6,
        )
    )

    for idx, doc in enumerate(docs):
        if len(blocks) >= budget:
            truncated = True
            break
        remaining = budget - len(blocks)
        if remaining <= 0:
            truncated = True
            break
        doc_path: PathTuple
        if len(docs) == 1:
            doc_path = ()
        else:
            doc_path = _extend_index(_extend_key((), "doc"), idx, base=0)
        sub_blocks, sub_truncated = _structured_to_blocks(doc, source, path=doc_path, limit=remaining)
        blocks.extend(sub_blocks)
        if sub_truncated:
            truncated = True
            break

    if not blocks:
        return parse_txt(path)
    if truncated and len(blocks) < _STRUCTURED_BLOCK_LIMIT:
        blocks.append(
            Block(
                type="metadata",
                text=f"Truncated after {_STRUCTURED_BLOCK_LIMIT - 1} structured blocks",
                attrs={
                    "truncated": True,
                    "key": _format_label(()),
                    "path_r": _format_r_path(()),
                    "path_r_tokens": _format_r_tokens(()),
                    "path_glue": _format_glue_path(()),
                },
                source=str(source),
                confidence=0.4,
            )
        )
    return blocks


def parse_toml(path: str | Path) -> List[Block]:
    source = Path(path)
    raw = source.read_text(encoding="utf-8", errors="ignore")
    try:
        try:
            import tomllib  # type: ignore[attr-defined]
        except ModuleNotFoundError:  # pragma: no cover - Python <3.11 fallback
            import tomli as tomllib  # type: ignore
    except ModuleNotFoundError:
        return parse_txt(path)

    try:
        data = tomllib.loads(raw)
    except Exception:
        return parse_txt(path)

    budget = max(1, _STRUCTURED_BLOCK_LIMIT - 1)
    blocks, truncated = _structured_to_blocks(data, source, limit=budget)
    if not blocks:
        return parse_txt(path)
    if truncated and len(blocks) < _STRUCTURED_BLOCK_LIMIT:
        blocks.append(
            Block(
                type="metadata",
                text=f"Truncated after {_STRUCTURED_BLOCK_LIMIT - 1} structured blocks",
                attrs={
                    "truncated": True,
                    "key": _format_label(()),
                    "path_r": _format_r_path(()),
                    "path_r_tokens": _format_r_tokens(()),
                    "path_glue": _format_glue_path(()),
                },
                source=str(source),
                confidence=0.4,
            )
        )
    return blocks


def parse_eml(path: str | Path) -> List[Block]:
    source = Path(path)
    data = source.read_bytes()
    blocks: List[Block] = []
    try:
        message = BytesParser(policy=policy.default).parsebytes(data)
    except Exception:
        return [_new_block("other", data.decode("utf-8", errors="ignore"), source, confidence=0.2)]

    header_attrs = {
        "subject": message.get("subject", ""),
        "from": message.get("from", ""),
        "to": message.get("to", ""),
        "cc": message.get("cc", ""),
        "date": message.get("date", ""),
    }
    header_text = "\n".join(
        [f"Subject: {header_attrs['subject']}", f"From: {header_attrs['from']}", f"To: {header_attrs['to']}"]
    ).strip()
    blocks.append(
        Block(
            type="meta",
            text=header_text,
            attrs={k: v for k, v in header_attrs.items() if v},
            source=str(source),
            confidence=0.85,
        )
    )

    text_parts: List[str] = []
    html_fallback: List[str] = []
    attachments: List[Dict[str, object]] = []
    for part in message.walk():
        if part.is_multipart():
            continue
        filename = part.get_filename()
        content_type = part.get_content_type()
        payload = part.get_payload(decode=True) or b""
        if filename:
            attachments.append(
                {
                    "filename": filename,
                    "content_type": content_type,
                    "size": len(payload),
                }
            )
            continue
        if content_type.startswith("text/"):
            charset = part.get_content_charset() or "utf-8"
            try:
                decoded = payload.decode(charset, errors="ignore")
            except LookupError:
                decoded = payload.decode("utf-8", errors="ignore")
            if content_type == "text/plain":
                text_parts.append(decoded)
            else:
                html_fallback.append(decoded)

    if not text_parts and html_fallback:
        for html in html_fallback:
            cleaned = BeautifulSoup(html, "html.parser").get_text(" ", strip=True)
            if cleaned:
                text_parts.append(cleaned)

    for part in text_parts:
        for chunk in _iter_refined_chunks(part):
            blocks.append(_block_from_chunk(chunk, source))

    for attachment in attachments[:10]:
        blocks.append(
            Block(
                type="attachment",
                text=attachment.get("filename") or attachment.get("content_type", "attachment"),
                attrs=attachment,
                source=str(source),
                confidence=0.4,
            )
        )

    return blocks or [_new_block("other", "", source, confidence=0.2)]


def parse_ics(path: str | Path) -> List[Block]:
    source = Path(path)
    raw_lines = source.read_text(encoding="utf-8", errors="ignore").splitlines()
    unfolded: List[str] = []
    for line in raw_lines:
        if line.startswith((" ", "\t")) and unfolded:
            unfolded[-1] += line.strip()
        else:
            unfolded.append(line)

    events: List[Dict[str, str]] = []
    current: Dict[str, str] = {}
    for line in unfolded:
        upper = line.upper()
        if upper == "BEGIN:VEVENT":
            current = {}
            continue
        if upper == "END:VEVENT":
            if current:
                events.append(current)
            current = {}
            continue
        if ":" in line:
            key, value = line.split(":", 1)
            current[key.strip().upper()] = value.strip()

    blocks: List[Block] = []
    for event in events:
        summary = event.get("SUMMARY", "Event")
        description_lines = [summary]
        if "DTSTART" in event:
            description_lines.append(f"Start: {event['DTSTART']}")
        if "DTEND" in event:
            description_lines.append(f"End: {event['DTEND']}")
        if "LOCATION" in event:
            description_lines.append(f"Location: {event['LOCATION']}")
        if "DESCRIPTION" in event:
            description_lines.append(event["DESCRIPTION"])
        blocks.append(
            Block(
                type="event",
                text="\n".join(description_lines),
                attrs={k.lower(): v for k, v in event.items()},
                source=str(source),
                confidence=0.75,
            )
        )

    if not blocks:
        text = "\n".join(unfolded)
        blocks.append(_new_block("other", text, source, confidence=0.3))

    return blocks
<|MERGE_RESOLUTION|>--- conflicted
+++ resolved
@@ -770,11 +770,7 @@
 def stream_pdf(path: str | Path) -> Iterator[Block]:
     source = Path(path)
     reader = PdfReader(str(source))
-<<<<<<< HEAD
     analyzer = VisualLayoutAnalyzer(profile="pdf")
-=======
-    analyzer = VisualLayoutAnalyzer()
->>>>>>> 6c9ea087
     emitted = False
     for index, page in enumerate(reader.pages):
         text = page.extract_text() or ""
@@ -814,11 +810,7 @@
     source = Path(path)
     text, meta, segments = _extract_image_text(source)
 
-<<<<<<< HEAD
     analyzer = VisualLayoutAnalyzer(profile="image")
-=======
-    analyzer = VisualLayoutAnalyzer()
->>>>>>> 6c9ea087
     emitted = 0
     truncated = False
 
