"""Collection of lightweight parsers that emit :class:`Block` objects."""

from __future__ import annotations

import csv
import json
import re
import zipfile
from pathlib import Path
from typing import Dict, Iterable, List
<<<<<<< HEAD
from xml.dom import minidom
=======
>>>>>>> a12edd66
from xml.etree import ElementTree as ET

from email import policy
from email.parser import BytesParser
from email.utils import getaddresses

from bs4 import BeautifulSoup
from docx import Document as DocxDocument
from openpyxl import load_workbook
from pypdf import PdfReader

<<<<<<< HEAD
from .loaders import extract_pptx_slides
=======
>>>>>>> a12edd66
from .logs import LogEntry, iter_log_entries
from .schema import Block, clone_model


try:
    import extract_msg
except Exception:  # pragma: no cover - optional dependency guard
    extract_msg = None  # type: ignore[assignment]


_LIST_MARKERS = re.compile(r"^(?:[-*\u2022\u30fb]|\d+[.)])\s+")


def _new_block(block_type: str, text: str, source: Path, confidence: float = 0.5) -> Block:
    return Block(type=block_type, text=text, source=str(source), confidence=confidence)


def _split_paragraphs(text: str) -> Iterable[str]:
    buf: List[str] = []
    for line in text.splitlines():
        if line.strip():
            buf.append(line)
        elif buf:
            yield "\n".join(buf)
            buf.clear()
    if buf:
        yield "\n".join(buf)


def _prettify_xml(element: ET.Element) -> str:
    rough = ET.tostring(element, encoding="utf-8")
    try:
        parsed = minidom.parseString(rough)
        return parsed.toprettyxml(indent="  ")
    except Exception:
        return rough.decode("utf-8", errors="ignore")


def _classify_chunk(chunk: str) -> str:
    stripped = chunk.strip()
    if not stripped:
        return "other"
    if stripped.startswith("#") and stripped.count("#") <= 6:
        return "header"
    if stripped.upper() == stripped and len(stripped.split()) <= 6:
        return "header"
    lines = stripped.splitlines()
    if len(lines) == 1 and len(stripped) <= 80:
        if any(stripped.startswith(prefix) for prefix in ("title:", "subject:")):
            return "meta"
    if all(_LIST_MARKERS.match(line) for line in lines):
        return "list"
    if all(":" in line for line in lines) and len(lines) <= 6:
        return "kv"
    return "paragraph"


def _explode_structured_chunk(chunk: str) -> List[str]:
    if "\n" not in chunk:
        return [chunk]
    lines = [line for line in chunk.splitlines() if line.strip()]
    # Treat short structured segments (logs, bullet lists) line-by-line.
    if lines and all(len(line) < 200 for line in lines) and len(lines) <= 16:
        return lines
    return [chunk]


def parse_txt(path: str | Path) -> List[Block]:
    source = Path(path)
    text = source.read_text(encoding="utf-8", errors="ignore")
    chunks: List[str] = []
    for chunk in _split_paragraphs(text):
        chunks.extend(_explode_structured_chunk(chunk))
    blocks = [
        _new_block(_classify_chunk(chunk), chunk.strip(), source) for chunk in chunks if chunk.strip()
    ]
    return blocks or [_new_block("other", text, source, confidence=0.3)]


def parse_md(path: str | Path) -> List[Block]:
    source = Path(path)
    text = source.read_text(encoding="utf-8", errors="ignore")
    blocks: List[Block] = []
    in_code = False
    code_buffer: List[str] = []
    for line in text.splitlines():
        stripped = line.strip("\n")
        if stripped.startswith("```"):
            if in_code:
                blocks.append(
                    _new_block("code", "\n".join(code_buffer), source, confidence=0.7)
                )
                code_buffer.clear()
                in_code = False
            else:
                in_code = True
            continue
        if in_code:
            code_buffer.append(line)
            continue
        if stripped.startswith("#"):
            blocks.append(_new_block("header", stripped.lstrip("# "), source, confidence=0.8))
            continue
        if _LIST_MARKERS.match(stripped):
            blocks.append(_new_block("list", stripped, source, confidence=0.7))
            continue
        if stripped:
            blocks.append(_new_block("paragraph", stripped, source))
    if code_buffer:
        blocks.append(_new_block("code", "\n".join(code_buffer), source, confidence=0.7))
    return blocks or [_new_block("other", text, source, confidence=0.3)]


def parse_html(path: str | Path) -> List[Block]:
    source = Path(path)
    html = source.read_text(encoding="utf-8", errors="ignore")
    soup = BeautifulSoup(html, "html.parser")
    blocks: List[Block] = []
    for element in soup.find_all(["title", "h1", "h2", "h3", "h4", "h5", "h6", "p", "li", "pre", "code", "table"]):
        text = element.get_text(" ", strip=True)
        if not text:
            continue
        name = element.name or "p"
        if name == "title":
            blocks.append(_new_block("title", text, source, confidence=0.9))
        elif name in {"h1", "h2", "h3", "h4", "h5", "h6"}:
            blocks.append(_new_block("header", text, source, confidence=0.85))
        elif name == "li":
            blocks.append(_new_block("list", text, source, confidence=0.7))
        elif name in {"pre", "code"}:
            blocks.append(_new_block("code", text, source, confidence=0.75))
        elif name == "table":
            rows = [
                [cell.get_text(" ", strip=True) for cell in row.find_all(["th", "td"])]
                for row in element.find_all("tr")
            ]
            blocks.append(
                Block(
                    type="table",
                    text="\n".join([", ".join(row) for row in rows]),
                    attrs={"rows": json.dumps(rows, ensure_ascii=False)},
                    source=str(source),
                    confidence=0.8,
                )
            )
        else:
            blocks.append(_new_block("paragraph", text, source, confidence=0.6))
    return blocks or [_new_block("paragraph", soup.get_text("\n", strip=True), source, confidence=0.4)]


def parse_csv(path: str | Path) -> List[Block]:
    source = Path(path)
    with source.open("r", encoding="utf-8", errors="ignore", newline="") as handle:
        reader = csv.reader(handle)
        rows = [row for row in reader]
    text = "\n".join([", ".join(row) for row in rows])
    return [
        Block(
            type="table",
            text=text,
            attrs={"rows": json.dumps(rows, ensure_ascii=False)},
            source=str(source),
            confidence=0.8,
        )
    ]


def parse_log(path: str | Path) -> List[Block]:
    source = Path(path)
    text = source.read_text(encoding="utf-8", errors="ignore")
    lines = text.splitlines()
    entries = list(iter_log_entries(lines))

    consumed = [False] * len(lines)
    by_start: Dict[int, LogEntry] = {}
    by_end: Dict[int, int] = {}
    for entry in entries:
        if entry.start_line is None:
            continue
        start = entry.start_line
        end = entry.end_line if entry.end_line is not None else start + 1
        by_start[start] = entry
        by_end[start] = end
        for idx in range(start, end):
            if 0 <= idx < len(consumed):
                consumed[idx] = True

    blocks: List[Block] = []
    index = 0

    def _emit_paragraph(start: int, end: int) -> None:
        for line in lines[start:end]:
            stripped = line.strip()
            if not stripped:
                continue
            blocks.append(_new_block("paragraph", stripped, source, confidence=0.45))

    while index < len(lines):
        if index in by_start:
            entry = by_start[index]
            end = by_end.get(index, index + 1)
            attrs: Dict[str, object] = {}
            if entry.timestamp:
                attrs["timestamp"] = entry.timestamp
                if entry.raw_timestamp and entry.raw_timestamp != entry.timestamp:
                    attrs["raw_timestamp"] = entry.raw_timestamp
            elif entry.raw_timestamp:
                attrs["raw_timestamp"] = entry.raw_timestamp
            if entry.level:
                attrs["level"] = entry.level
            attrs["line_start"] = str(index + 1)
            attrs["line_end"] = str(end)

            message = entry.message or entry.raw.strip()
            confidence = 0.55
            if entry.level:
                confidence += 0.15
            if entry.timestamp:
                confidence += 0.15
            if "\n" in message:
                confidence -= 0.05
            confidence = max(0.4, min(confidence, 0.9))

            blocks.append(
                Block(
                    type="log",
                    text=message,
                    attrs=attrs,
                    source=str(source),
                    confidence=confidence,
                )
            )
            index = end
            continue

        start = index
        while index < len(lines) and not consumed[index]:
            index += 1
        _emit_paragraph(start, index)

    if not blocks:
        stripped = text.strip()
        if stripped:
            return [_new_block("paragraph", stripped, source, confidence=0.3)]
        return [_new_block("other", "", source, confidence=0.1)]

    return blocks


def parse_pdf(path: str | Path) -> List[Block]:
    source = Path(path)
    reader = PdfReader(str(source))
    blocks: List[Block] = []
    for index, page in enumerate(reader.pages):
        text = page.extract_text() or ""
        for chunk in _split_paragraphs(text):
            base = _new_block(
                "paragraph",
                chunk.strip(),
                source,
                confidence=0.55,
            )
            blocks.append(clone_model(base, attrs={"page": str(index + 1)}))
    return blocks or [_new_block("other", "", source, confidence=0.1)]


def parse_docx(path: str | Path) -> List[Block]:
    source = Path(path)
    doc = DocxDocument(str(source))
    blocks: List[Block] = []
    for paragraph in doc.paragraphs:
        text = paragraph.text.strip()
        if not text:
            continue
        block_type = "paragraph"
        if paragraph.style and paragraph.style.name:
            style = paragraph.style.name.lower()
            if "heading" in style:
                block_type = "header"
        blocks.append(_new_block(block_type, text, source, confidence=0.65))
    for table in doc.tables:
        rows = [[cell.text.strip() for cell in row.cells] for row in table.rows]
        blocks.append(
            Block(
                type="table",
                text="\n".join([", ".join(row) for row in rows]),
                attrs={"rows": json.dumps(rows, ensure_ascii=False)},
                source=str(source),
                confidence=0.75,
            )
        )
    return blocks or [_new_block("other", "", source, confidence=0.1)]


def parse_pptx(path: str | Path) -> List[Block]:
    source = Path(path)
    slides = extract_pptx_slides(source)
    blocks: List[Block] = []

    for index, slide in enumerate(slides, start=1):
        title = slide.get("title")
        bullets = slide.get("bullets", [])
        paragraphs = slide.get("paragraphs", []) or []

        if title:
            blocks.append(
                _new_block(
                    "header",
                    f"Slide {index}: {title}",
                    source,
                    confidence=0.75,
                )
            )

        if bullets:
            formatted = "\n".join(f"- {bullet}" for bullet in bullets if bullet)
            if formatted:
                blocks.append(_new_block("list", formatted, source, confidence=0.65))

        remaining = paragraphs[1:] if title else paragraphs
        extra_text = [line for line in remaining if line and line not in bullets]
        if extra_text:
            blocks.append(
                _new_block("paragraph", "\n".join(extra_text), source, confidence=0.55)
            )

    return blocks or [_new_block("other", "", source, confidence=0.1)]


def parse_xlsx(path: str | Path) -> List[Block]:
    source = Path(path)
    workbook = load_workbook(filename=str(source), read_only=True, data_only=True)
    sheet = workbook.active
    rows: List[List[str]] = []
    for row in sheet.iter_rows(values_only=True):
        values = ["" if value is None else str(value) for value in row]
        rows.append(values)
    text = "\n".join([", ".join(row) for row in rows])
    workbook.close()
    return [
        Block(
            type="table",
            text=text,
            attrs={"rows": json.dumps(rows, ensure_ascii=False)},
            source=str(source),
            confidence=0.75,
        )
    ]


def parse_pptx(path: str | Path) -> List[Block]:
    source = Path(path)
    blocks: List[Block] = []
    with zipfile.ZipFile(source) as archive:
        slide_members = sorted(
            member
            for member in archive.namelist()
            if member.startswith("ppt/slides/") and member.endswith(".xml")
        )
        namespace = {"a": "http://schemas.openxmlformats.org/drawingml/2006/main"}
        for index, member in enumerate(slide_members, start=1):
            try:
                xml_data = archive.read(member)
            except KeyError:  # pragma: no cover - corrupted archive guard
                continue
            try:
                tree = ET.fromstring(xml_data)
            except Exception:  # pragma: no cover - malformed slide guard
                continue
            texts = [node.text.strip() for node in tree.findall(".//a:t", namespace) if node.text]
            if not texts:
                continue
            title = texts[0]
            body = "\n".join(texts)
            blocks.append(
                Block(
                    type="slide",
                    text=body,
                    attrs={"title": title, "slide": str(index)},
                    source=str(source),
                    confidence=0.6,
                )
            )
    return blocks or [_new_block("other", "", source, confidence=0.2)]


def parse_json(path: str | Path) -> List[Block]:
    source = Path(path)
    data = json.loads(source.read_text(encoding="utf-8", errors="ignore"))
    return [
        Block(
            type="code",
            text=json.dumps(data, ensure_ascii=False, indent=2),
            source=str(source),
            confidence=0.6,
        )
    ]


<<<<<<< HEAD
def parse_yaml(path: str | Path) -> List[Block]:
    source = Path(path)
    text = source.read_text(encoding="utf-8", errors="ignore")
    stripped = text.strip()
    if not stripped:
        return [_new_block("other", "", source, confidence=0.1)]

    blocks = [_new_block("code", chunk, source, confidence=0.55) for chunk in _split_paragraphs(text)]
    return blocks or [_new_block("code", stripped, source, confidence=0.55)]


def parse_xml(path: str | Path) -> List[Block]:
    source = Path(path)
    text = source.read_text(encoding="utf-8", errors="ignore")
    try:
        root = ET.fromstring(text)
    except ET.ParseError:
        stripped = text.strip()
        if not stripped:
            return [_new_block("other", "", source, confidence=0.1)]
        return [_new_block("code", stripped, source, confidence=0.45)]

    blocks: List[Block] = []
    root_tag = root.tag.split("}")[-1]
    blocks.append(_new_block("meta", f"XML root: {root_tag}", source, confidence=0.7))
    pretty = _prettify_xml(root).strip()
    if pretty:
        blocks.append(_new_block("code", pretty, source, confidence=0.6))
    text_content = " ".join(segment.strip() for segment in root.itertext() if segment.strip())
    if text_content:
        blocks.append(_new_block("paragraph", text_content, source, confidence=0.5))
    return blocks or [_new_block("code", text.strip(), source, confidence=0.55)]


=======
>>>>>>> a12edd66
def parse_email(path: str | Path) -> List[Block]:
    source = Path(path)
    suffix = source.suffix.lower()

    if suffix == ".msg" and extract_msg is not None:
        message = extract_msg.Message(str(source))
        try:
            blocks: List[Block] = []
            if message.subject:
                blocks.append(
                    _new_block("title", message.subject.strip(), source, confidence=0.9)
                )

            address_lines = []
            if message.sender:
                address_lines.append(f"From: {message.sender}")
            if message.to:
                tos = [addr.strip() for addr in message.to.split(";") if addr.strip()]
                if tos:
                    address_lines.append(f"To: {', '.join(tos)}")
            if message.cc:
                ccs = [addr.strip() for addr in message.cc.split(";") if addr.strip()]
                if ccs:
                    address_lines.append(f"Cc: {', '.join(ccs)}")
            if address_lines:
                blocks.append(
                    _new_block("kv", "\n".join(address_lines), source, confidence=0.7)
                )

            if message.body:
                for chunk in _split_paragraphs(message.body):
                    blocks.append(
                        _new_block("paragraph", chunk.strip(), source, confidence=0.55)
                    )
            for attachment in message.attachments:
                name = attachment.longFilename or attachment.shortFilename or "attachment"
                blocks.append(_new_block("attachment", name, source, confidence=0.4))
            return blocks or [_new_block("other", "", source, confidence=0.1)]
        finally:
            message.close()

    with source.open("rb") as handle:
        message = BytesParser(policy=policy.default).parse(handle)

    blocks = []

    subject = (message.get("subject") or "").strip()
    if subject:
        blocks.append(_new_block("title", subject, source, confidence=0.9))

    address_lines = []
    for header in ("from", "to", "cc"):
        values = [addr for _, addr in getaddresses([message.get(header, "")]) if addr]
        if values:
            address_lines.append(f"{header.title()}: {', '.join(values)}")
    if address_lines:
        blocks.append(_new_block("kv", "\n".join(address_lines), source, confidence=0.7))

    for part in message.walk():
        if part.get_content_maintype() == "multipart":
            continue
        disposition = part.get_content_disposition()
        if disposition == "attachment":
            filename = part.get_filename() or "attachment"
            blocks.append(_new_block("attachment", filename, source, confidence=0.4))
            continue
        if part.get_content_type().startswith("text/"):
            content = part.get_content().strip()
            for chunk in _split_paragraphs(content):
                blocks.append(_new_block("paragraph", chunk.strip(), source, confidence=0.55))

    return blocks or [_new_block("other", "", source, confidence=0.1)]


def parse_zip(path: str | Path) -> List[Block]:
    source = Path(path)
    blocks: List[Block] = []

    with zipfile.ZipFile(source) as archive:
        for member in archive.infolist():
            if member.is_dir():
                continue
            description = f"{member.filename} ({member.file_size} bytes)"
            blocks.append(_new_block("attachment", description, source, confidence=0.45))
            suffix = Path(member.filename).suffix.lower()
            if member.file_size <= 64 * 1024 and suffix in {".txt", ".log", ".csv", ".tsv"}:
                with archive.open(member) as handle:
                    content = handle.read().decode("utf-8", errors="ignore")
                for chunk in _split_paragraphs(content):
                    blocks.append(_new_block("paragraph", chunk.strip(), source, confidence=0.5))

    return blocks or [_new_block("other", "", source, confidence=0.2)]


def parse_image(path: str | Path) -> List[Block]:
    source = Path(path)
    return [_new_block("image", source.name, source, confidence=0.3)]
<|MERGE_RESOLUTION|>--- conflicted
+++ resolved
@@ -8,10 +8,7 @@
 import zipfile
 from pathlib import Path
 from typing import Dict, Iterable, List
-<<<<<<< HEAD
 from xml.dom import minidom
-=======
->>>>>>> a12edd66
 from xml.etree import ElementTree as ET
 
 from email import policy
@@ -23,10 +20,7 @@
 from openpyxl import load_workbook
 from pypdf import PdfReader
 
-<<<<<<< HEAD
 from .loaders import extract_pptx_slides
-=======
->>>>>>> a12edd66
 from .logs import LogEntry, iter_log_entries
 from .schema import Block, clone_model
 
@@ -426,7 +420,6 @@
     ]
 
 
-<<<<<<< HEAD
 def parse_yaml(path: str | Path) -> List[Block]:
     source = Path(path)
     text = source.read_text(encoding="utf-8", errors="ignore")
@@ -461,8 +454,6 @@
     return blocks or [_new_block("code", text.strip(), source, confidence=0.55)]
 
 
-=======
->>>>>>> a12edd66
 def parse_email(path: str | Path) -> List[Block]:
     source = Path(path)
     suffix = source.suffix.lower()
