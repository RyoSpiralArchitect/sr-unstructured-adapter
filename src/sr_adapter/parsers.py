"""Collection of lightweight parsers that emit :class:`Block` objects."""

from __future__ import annotations

import csv
import json
import re
import zipfile
from pathlib import Path
from typing import Dict, Iterable, List

from email import policy
from email.parser import BytesParser
from email.utils import getaddresses

from email import policy
from email.parser import BytesParser
from email.utils import getaddresses

from bs4 import BeautifulSoup
from docx import Document as DocxDocument
from openpyxl import load_workbook
from pypdf import PdfReader

<<<<<<< HEAD
from .logs import LogEntry, iter_log_entries
=======
from .logs import parse_log_line
>>>>>>> dcf19302
from .schema import Block, clone_model


try:
    import extract_msg
except Exception:  # pragma: no cover - optional dependency guard
    extract_msg = None  # type: ignore[assignment]


_LIST_MARKERS = re.compile(r"^(?:[-*\u2022\u30fb]|\d+[.)])\s+")


def _new_block(block_type: str, text: str, source: Path, confidence: float = 0.5) -> Block:
    return Block(type=block_type, text=text, source=str(source), confidence=confidence)


def _split_paragraphs(text: str) -> Iterable[str]:
    buf: List[str] = []
    for line in text.splitlines():
        if line.strip():
            buf.append(line)
        elif buf:
            yield "\n".join(buf)
            buf.clear()
    if buf:
        yield "\n".join(buf)


def _classify_chunk(chunk: str) -> str:
    stripped = chunk.strip()
    if not stripped:
        return "other"
    if stripped.startswith("#") and stripped.count("#") <= 6:
        return "header"
    if stripped.upper() == stripped and len(stripped.split()) <= 6:
        return "header"
    lines = stripped.splitlines()
    if len(lines) == 1 and len(stripped) <= 80:
        if any(stripped.startswith(prefix) for prefix in ("title:", "subject:")):
            return "meta"
    if all(_LIST_MARKERS.match(line) for line in lines):
        return "list"
    if all(":" in line for line in lines) and len(lines) <= 6:
        return "kv"
    return "paragraph"


def _explode_structured_chunk(chunk: str) -> List[str]:
    if "\n" not in chunk:
        return [chunk]
    lines = [line for line in chunk.splitlines() if line.strip()]
    # Treat short structured segments (logs, bullet lists) line-by-line.
    if lines and all(len(line) < 200 for line in lines) and len(lines) <= 16:
        return lines
    return [chunk]


def parse_txt(path: str | Path) -> List[Block]:
    source = Path(path)
    text = source.read_text(encoding="utf-8", errors="ignore")
    chunks: List[str] = []
    for chunk in _split_paragraphs(text):
        chunks.extend(_explode_structured_chunk(chunk))
    blocks = [
        _new_block(_classify_chunk(chunk), chunk.strip(), source) for chunk in chunks if chunk.strip()
    ]
    return blocks or [_new_block("other", text, source, confidence=0.3)]


def parse_md(path: str | Path) -> List[Block]:
    source = Path(path)
    text = source.read_text(encoding="utf-8", errors="ignore")
    blocks: List[Block] = []
    in_code = False
    code_buffer: List[str] = []
    for line in text.splitlines():
        stripped = line.strip("\n")
        if stripped.startswith("```"):
            if in_code:
                blocks.append(
                    _new_block("code", "\n".join(code_buffer), source, confidence=0.7)
                )
                code_buffer.clear()
                in_code = False
            else:
                in_code = True
            continue
        if in_code:
            code_buffer.append(line)
            continue
        if stripped.startswith("#"):
            blocks.append(_new_block("header", stripped.lstrip("# "), source, confidence=0.8))
            continue
        if _LIST_MARKERS.match(stripped):
            blocks.append(_new_block("list", stripped, source, confidence=0.7))
            continue
        if stripped:
            blocks.append(_new_block("paragraph", stripped, source))
    if code_buffer:
        blocks.append(_new_block("code", "\n".join(code_buffer), source, confidence=0.7))
    return blocks or [_new_block("other", text, source, confidence=0.3)]


def parse_html(path: str | Path) -> List[Block]:
    source = Path(path)
    html = source.read_text(encoding="utf-8", errors="ignore")
    soup = BeautifulSoup(html, "html.parser")
    blocks: List[Block] = []
    for element in soup.find_all(["title", "h1", "h2", "h3", "h4", "h5", "h6", "p", "li", "pre", "code", "table"]):
        text = element.get_text(" ", strip=True)
        if not text:
            continue
        name = element.name or "p"
        if name == "title":
            blocks.append(_new_block("title", text, source, confidence=0.9))
        elif name in {"h1", "h2", "h3", "h4", "h5", "h6"}:
            blocks.append(_new_block("header", text, source, confidence=0.85))
        elif name == "li":
            blocks.append(_new_block("list", text, source, confidence=0.7))
        elif name in {"pre", "code"}:
            blocks.append(_new_block("code", text, source, confidence=0.75))
        elif name == "table":
            rows = [
                [cell.get_text(" ", strip=True) for cell in row.find_all(["th", "td"])]
                for row in element.find_all("tr")
            ]
            blocks.append(
                Block(
                    type="table",
                    text="\n".join([", ".join(row) for row in rows]),
                    attrs={"rows": json.dumps(rows, ensure_ascii=False)},
                    source=str(source),
                    confidence=0.8,
                )
            )
        else:
            blocks.append(_new_block("paragraph", text, source, confidence=0.6))
    return blocks or [_new_block("paragraph", soup.get_text("\n", strip=True), source, confidence=0.4)]


def parse_csv(path: str | Path) -> List[Block]:
    source = Path(path)
    with source.open("r", encoding="utf-8", errors="ignore", newline="") as handle:
        reader = csv.reader(handle)
        rows = [row for row in reader]
    text = "\n".join([", ".join(row) for row in rows])
    return [
        Block(
            type="table",
            text=text,
            attrs={"rows": json.dumps(rows, ensure_ascii=False)},
            source=str(source),
            confidence=0.8,
        )
    ]


def parse_log(path: str | Path) -> List[Block]:
    source = Path(path)
    text = source.read_text(encoding="utf-8", errors="ignore")
<<<<<<< HEAD
    lines = text.splitlines()
    entries = list(iter_log_entries(lines))

    consumed = [False] * len(lines)
    by_start: Dict[int, LogEntry] = {}
    by_end: Dict[int, int] = {}
    for entry in entries:
        if entry.start_line is None:
            continue
        start = entry.start_line
        end = entry.end_line if entry.end_line is not None else start + 1
        by_start[start] = entry
        by_end[start] = end
        for idx in range(start, end):
            if 0 <= idx < len(consumed):
                consumed[idx] = True

    blocks: List[Block] = []
    index = 0

    def _emit_paragraph(start: int, end: int) -> None:
        for line in lines[start:end]:
            stripped = line.strip()
            if not stripped:
                continue
            blocks.append(_new_block("paragraph", stripped, source, confidence=0.45))

    while index < len(lines):
        if index in by_start:
            entry = by_start[index]
            end = by_end.get(index, index + 1)
            attrs: Dict[str, object] = {}
            if entry.timestamp:
                attrs["timestamp"] = entry.timestamp
                if entry.raw_timestamp and entry.raw_timestamp != entry.timestamp:
                    attrs["raw_timestamp"] = entry.raw_timestamp
            elif entry.raw_timestamp:
                attrs["raw_timestamp"] = entry.raw_timestamp
            if entry.level:
                attrs["level"] = entry.level
            attrs["line_start"] = str(index + 1)
            attrs["line_end"] = str(end)

            message = entry.message or entry.raw.strip()
            confidence = 0.55
            if entry.level:
                confidence += 0.15
            if entry.timestamp:
                confidence += 0.15
            if "\n" in message:
                confidence -= 0.05
            confidence = max(0.4, min(confidence, 0.9))

            blocks.append(
                Block(
                    type="log",
                    text=message,
                    attrs=attrs,
                    source=str(source),
                    confidence=confidence,
                )
            )
            index = end
            continue

        start = index
        while index < len(lines) and not consumed[index]:
            index += 1
        _emit_paragraph(start, index)
=======
    blocks: List[Block] = []
    pending: List[str] = []

    def _flush_pending() -> None:
        if not pending:
            return
        for chunk in pending:
            blocks.append(_new_block("paragraph", chunk, source, confidence=0.45))
        pending.clear()

    for line in text.splitlines():
        entry = parse_log_line(line)
        if entry is None:
            stripped = line.strip()
            if stripped:
                pending.append(stripped)
            continue

        _flush_pending()

        attrs = {}
        if entry.timestamp:
            attrs["timestamp"] = entry.timestamp
            if entry.raw_timestamp and entry.raw_timestamp != entry.timestamp:
                attrs["raw_timestamp"] = entry.raw_timestamp
        elif entry.raw_timestamp:
            attrs["raw_timestamp"] = entry.raw_timestamp
        if entry.level:
            attrs["level"] = entry.level

        message = entry.message or entry.raw.strip()
        blocks.append(
            Block(
                type="log",
                text=message,
                attrs=attrs,
                source=str(source),
                confidence=0.7 if entry.has_structured_fields else 0.5,
            )
        )

    _flush_pending()
>>>>>>> dcf19302

    if not blocks:
        stripped = text.strip()
        if stripped:
            return [_new_block("paragraph", stripped, source, confidence=0.3)]
        return [_new_block("other", "", source, confidence=0.1)]

    return blocks


def parse_pdf(path: str | Path) -> List[Block]:
    source = Path(path)
    reader = PdfReader(str(source))
    blocks: List[Block] = []
    for index, page in enumerate(reader.pages):
        text = page.extract_text() or ""
        for chunk in _split_paragraphs(text):
            base = _new_block(
                "paragraph",
                chunk.strip(),
                source,
                confidence=0.55,
            )
            blocks.append(clone_model(base, attrs={"page": str(index + 1)}))
    return blocks or [_new_block("other", "", source, confidence=0.1)]


def parse_docx(path: str | Path) -> List[Block]:
    source = Path(path)
    doc = DocxDocument(str(source))
    blocks: List[Block] = []
    for paragraph in doc.paragraphs:
        text = paragraph.text.strip()
        if not text:
            continue
        block_type = "paragraph"
        if paragraph.style and paragraph.style.name:
            style = paragraph.style.name.lower()
            if "heading" in style:
                block_type = "header"
        blocks.append(_new_block(block_type, text, source, confidence=0.65))
    for table in doc.tables:
        rows = [[cell.text.strip() for cell in row.cells] for row in table.rows]
        blocks.append(
            Block(
                type="table",
                text="\n".join([", ".join(row) for row in rows]),
                attrs={"rows": json.dumps(rows, ensure_ascii=False)},
                source=str(source),
                confidence=0.75,
            )
        )
    return blocks or [_new_block("other", "", source, confidence=0.1)]


def parse_xlsx(path: str | Path) -> List[Block]:
    source = Path(path)
    workbook = load_workbook(filename=str(source), read_only=True, data_only=True)
    sheet = workbook.active
    rows: List[List[str]] = []
    for row in sheet.iter_rows(values_only=True):
        values = ["" if value is None else str(value) for value in row]
        rows.append(values)
    text = "\n".join([", ".join(row) for row in rows])
    workbook.close()
    return [
        Block(
            type="table",
            text=text,
            attrs={"rows": json.dumps(rows, ensure_ascii=False)},
            source=str(source),
            confidence=0.75,
        )
    ]


def parse_json(path: str | Path) -> List[Block]:
    source = Path(path)
    data = json.loads(source.read_text(encoding="utf-8", errors="ignore"))
    return [
        Block(
            type="code",
            text=json.dumps(data, ensure_ascii=False, indent=2),
            source=str(source),
            confidence=0.6,
        )
    ]


def parse_email(path: str | Path) -> List[Block]:
    source = Path(path)
    suffix = source.suffix.lower()

    if suffix == ".msg" and extract_msg is not None:
        message = extract_msg.Message(str(source))
        try:
            blocks: List[Block] = []
            if message.subject:
                blocks.append(
                    _new_block("title", message.subject.strip(), source, confidence=0.9)
                )

            address_lines = []
            if message.sender:
                address_lines.append(f"From: {message.sender}")
            if message.to:
                tos = [addr.strip() for addr in message.to.split(";") if addr.strip()]
                if tos:
                    address_lines.append(f"To: {', '.join(tos)}")
            if message.cc:
                ccs = [addr.strip() for addr in message.cc.split(";") if addr.strip()]
                if ccs:
                    address_lines.append(f"Cc: {', '.join(ccs)}")
            if address_lines:
                blocks.append(
                    _new_block("kv", "\n".join(address_lines), source, confidence=0.7)
                )

            if message.body:
                for chunk in _split_paragraphs(message.body):
                    blocks.append(
                        _new_block("paragraph", chunk.strip(), source, confidence=0.55)
                    )
            for attachment in message.attachments:
                name = attachment.longFilename or attachment.shortFilename or "attachment"
                blocks.append(_new_block("attachment", name, source, confidence=0.4))
            return blocks or [_new_block("other", "", source, confidence=0.1)]
        finally:
            message.close()

    with source.open("rb") as handle:
        message = BytesParser(policy=policy.default).parse(handle)

    blocks = []

    subject = (message.get("subject") or "").strip()
    if subject:
        blocks.append(_new_block("title", subject, source, confidence=0.9))

    address_lines = []
    for header in ("from", "to", "cc"):
        values = [addr for _, addr in getaddresses([message.get(header, "")]) if addr]
        if values:
            address_lines.append(f"{header.title()}: {', '.join(values)}")
    if address_lines:
        blocks.append(_new_block("kv", "\n".join(address_lines), source, confidence=0.7))

    for part in message.walk():
        if part.get_content_maintype() == "multipart":
            continue
        disposition = part.get_content_disposition()
        if disposition == "attachment":
            filename = part.get_filename() or "attachment"
            blocks.append(_new_block("attachment", filename, source, confidence=0.4))
            continue
        if part.get_content_type().startswith("text/"):
            content = part.get_content().strip()
            for chunk in _split_paragraphs(content):
                blocks.append(_new_block("paragraph", chunk.strip(), source, confidence=0.55))

    return blocks or [_new_block("other", "", source, confidence=0.1)]


def parse_zip(path: str | Path) -> List[Block]:
    source = Path(path)
    blocks: List[Block] = []

    with zipfile.ZipFile(source) as archive:
        for member in archive.infolist():
            if member.is_dir():
                continue
            description = f"{member.filename} ({member.file_size} bytes)"
            blocks.append(_new_block("attachment", description, source, confidence=0.45))
            suffix = Path(member.filename).suffix.lower()
            if member.file_size <= 64 * 1024 and suffix in {".txt", ".log", ".csv", ".tsv"}:
                with archive.open(member) as handle:
                    content = handle.read().decode("utf-8", errors="ignore")
                for chunk in _split_paragraphs(content):
                    blocks.append(_new_block("paragraph", chunk.strip(), source, confidence=0.5))

    return blocks or [_new_block("other", "", source, confidence=0.2)]


def parse_image(path: str | Path) -> List[Block]:
    source = Path(path)
    return [_new_block("image", source.name, source, confidence=0.3)]
<|MERGE_RESOLUTION|>--- conflicted
+++ resolved
@@ -22,11 +22,7 @@
 from openpyxl import load_workbook
 from pypdf import PdfReader
 
-<<<<<<< HEAD
 from .logs import LogEntry, iter_log_entries
-=======
-from .logs import parse_log_line
->>>>>>> dcf19302
 from .schema import Block, clone_model
 
 
@@ -187,7 +183,6 @@
 def parse_log(path: str | Path) -> List[Block]:
     source = Path(path)
     text = source.read_text(encoding="utf-8", errors="ignore")
-<<<<<<< HEAD
     lines = text.splitlines()
     entries = list(iter_log_entries(lines))
 
@@ -257,50 +252,6 @@
         while index < len(lines) and not consumed[index]:
             index += 1
         _emit_paragraph(start, index)
-=======
-    blocks: List[Block] = []
-    pending: List[str] = []
-
-    def _flush_pending() -> None:
-        if not pending:
-            return
-        for chunk in pending:
-            blocks.append(_new_block("paragraph", chunk, source, confidence=0.45))
-        pending.clear()
-
-    for line in text.splitlines():
-        entry = parse_log_line(line)
-        if entry is None:
-            stripped = line.strip()
-            if stripped:
-                pending.append(stripped)
-            continue
-
-        _flush_pending()
-
-        attrs = {}
-        if entry.timestamp:
-            attrs["timestamp"] = entry.timestamp
-            if entry.raw_timestamp and entry.raw_timestamp != entry.timestamp:
-                attrs["raw_timestamp"] = entry.raw_timestamp
-        elif entry.raw_timestamp:
-            attrs["raw_timestamp"] = entry.raw_timestamp
-        if entry.level:
-            attrs["level"] = entry.level
-
-        message = entry.message or entry.raw.strip()
-        blocks.append(
-            Block(
-                type="log",
-                text=message,
-                attrs=attrs,
-                source=str(source),
-                confidence=0.7 if entry.has_structured_fields else 0.5,
-            )
-        )
-
-    _flush_pending()
->>>>>>> dcf19302
 
     if not blocks:
         stripped = text.strip()
