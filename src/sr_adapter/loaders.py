"""Utilities for reading various unstructured file formats."""

from __future__ import annotations

import base64
import json
import os
import re
<<<<<<< HEAD
import zipfile
from email import policy
from email.parser import BytesParser
from email.utils import getaddresses
from html import unescape
=======
import xml.etree.ElementTree as ET
from email import policy
from email.parser import BytesParser
>>>>>>> 2aa7cb24
from pathlib import Path
from typing import Dict, Iterable, List, Optional, Tuple
import xml.etree.ElementTree as ET

# ---- soft deps are optional; we import lazily inside funcs ----

_TEXT_EXTENSIONS = {
    ".csv",
    ".log",
    ".md",
    ".rst",
    ".text",
    ".txt",
    ".yaml",
    ".yml",
    ".toml",
    ".html",
    ".htm",
<<<<<<< HEAD
    ".ini",
    ".cfg",
    ".properties",
    ".ics",
    ".vcf",
=======
    ".xml",
>>>>>>> 2aa7cb24
}

_JSONL_MIMES = {"application/x-ndjson", "application/jsonl", "application/ndjson"}

_MAX_BYTES = int(float(os.getenv("SR_ADAPTER_MAX_BYTES", "524288000")))  # 500MB上限(可変)
_PREVIEW_N = int(os.getenv("SR_ADAPTER_PREVIEW_BYTES", "32"))


# ------------------------- helpers -------------------------

def _read_text_best_effort(path: Path) -> Tuple[str, Dict[str, object]]:
    """Try utf-8 first, then a few common encodings; if `charset_normalizer` is
    available, use it. Always returns text+meta without raising."""
    meta: Dict[str, object] = {}
    try:
        txt = path.read_text(encoding="utf-8", errors="strict")
        meta["encoding"] = "utf-8"
        return txt, meta
    except Exception:
        pass

    # try BOM/UTF-16/Shift_JIS quickly
    for enc in ("utf-8-sig", "utf-16", "cp932", "shift_jis", "latin-1"):
        try:
            txt = path.read_text(encoding=enc, errors="strict")
            meta["encoding"] = enc
            return txt, meta
        except Exception:
            continue

    # charset-normalizer があれば推定
    try:
        from charset_normalizer import from_path  # type: ignore
        res = from_path(str(path)).best()
        if res is not None:
            txt = str(res)
            meta["encoding"] = res.encoding
            meta["encoding_confidence"] = getattr(res, "encoding_aliases", None)
            return txt, meta
    except Exception:
        pass

    # 最終手段: utf-8 ignore
    txt = path.read_text(encoding="utf-8", errors="ignore")
    meta["encoding"] = "utf-8/ignore"
    return txt, meta


def _normalize_newlines(text: str) -> str:
    return text.replace("\r\n", "\n").replace("\r", "\n")


def _size_guard(path: Path) -> None:
    sz = path.stat().st_size
    if sz > _MAX_BYTES:
        raise ValueError(f"File too large: {sz} bytes > limit={_MAX_BYTES} bytes")


def _binary_preview(blob: bytes) -> Dict[str, object]:
    return {
        "binary_preview_bytes": min(len(blob), _PREVIEW_N),
        "binary_preview_base64": base64.b64encode(blob[:_PREVIEW_N]).decode("ascii"),
        "sha256": _sha256(blob),
        "length_bytes": len(blob),
    }


def _sha256(b: bytes) -> str:
    import hashlib
    return hashlib.sha256(b).hexdigest()


<<<<<<< HEAD
def _html_to_text(html: str) -> str:
    try:
        from bs4 import BeautifulSoup  # type: ignore

        soup = BeautifulSoup(html, "html.parser")
        for tag in soup(["script", "style", "noscript", "template"]):
            tag.extract()
        text = "\n".join(part.strip() for part in soup.get_text("\n").splitlines() if part.strip())
        return _normalize_newlines(text)
    except Exception:
        # fallback: strip tags via regex
        text = re.sub(r"<[^>]+>", " ", html)
        text = unescape(text)
        text = re.sub(r"\s+", " ", text)
        return _normalize_newlines(text.strip())


def _decode_rtf_best_effort(raw: bytes) -> Tuple[str, Dict[str, object]]:
    try:
        text = raw.decode("utf-8")
        encoding = "utf-8"
    except UnicodeDecodeError:
        text = raw.decode("latin-1", errors="ignore")
        encoding = "latin-1"

    meta: Dict[str, object] = {"encoding": encoding}
    try:
        from striprtf.striprtf import rtf_to_text  # type: ignore

        cleaned = rtf_to_text(text)
        meta["rtf_extracted"] = True
        return _normalize_newlines(cleaned), meta
    except Exception as exc:
        meta["rtf_extracted"] = False
        meta["rtf_error"] = type(exc).__name__

    # naive fallback: strip common control words and braces
    def _replace_hex(match: re.Match[str]) -> str:
        try:
            return bytes.fromhex(match.group(1)).decode("latin-1", errors="ignore")
        except Exception:
            return ""

    simplified = re.sub(r"\\'([0-9a-fA-F]{2})", _replace_hex, text)
    simplified = re.sub(r"\\[A-Za-z]+-?\d* ?", "", simplified)
    simplified = simplified.replace("{", "").replace("}", "")
    simplified = re.sub(r"\s+", " ", simplified)
    return _normalize_newlines(simplified.strip()), meta


def _gather_xml_text(root: ET.Element) -> Iterable[str]:
    stack = [root]
    while stack:
        node = stack.pop()
        if node.text and node.text.strip():
            yield node.text.strip()
        for child in list(node)[::-1]:
            stack.append(child)
        if node.tail and node.tail.strip():
            yield node.tail.strip()
=======
def _rtf_to_text(blob: str) -> str:
    """Very small RTF to text converter without external deps."""

    out: List[str] = []
    i = 0
    length = len(blob)
    while i < length:
        ch = blob[i]
        if ch == "\\":
            i += 1
            if i >= length:
                break
            control = blob[i]
            if control == "'" and i + 2 < length:
                hex_part = blob[i + 1 : i + 3]
                try:
                    out.append(bytes.fromhex(hex_part).decode("latin-1"))
                except Exception:
                    pass
                i += 3
                continue
            while i < length and blob[i].isalpha():
                i += 1
            if i < length and blob[i] in "-0123456789":
                i += 1
                while i < length and blob[i].isdigit():
                    i += 1
            if i < length and blob[i] == " ":
                i += 1
            continue
        if ch in "{}":
            i += 1
            continue
        out.append(ch)
        i += 1
    text = "".join(out)
    return _normalize_newlines(text)


def _pretty_xml_text(root: ET.Element) -> str:
    try:
        from xml.dom import minidom

        pretty = minidom.parseString(ET.tostring(root, encoding="utf-8")).toprettyxml(indent="  ")
        return "\n".join(line for line in pretty.splitlines() if line.strip())
    except Exception:
        return _normalize_newlines(ET.tostring(root, encoding="unicode"))
>>>>>>> 2aa7cb24


# ------------------------- readers -------------------------

def _read_json(path: Path) -> Tuple[str, Dict[str, object]]:
    raw = path.read_text(encoding="utf-8", errors="ignore")
    meta: Dict[str, object] = {"json_valid": False}
    try:
        data = json.loads(raw)
        meta["json_valid"] = True
        meta["json_top_level_type"] = type(data).__name__
        if isinstance(data, dict):
            meta["json_top_level_keys"] = sorted(map(str, data.keys()))
        # pretty-print for downstream readability
        return json.dumps(data, ensure_ascii=False, indent=2), meta
    except json.JSONDecodeError as e:
        meta["json_error"] = str(e)
        return raw, meta


def _read_jsonl(path: Path) -> Tuple[str, Dict[str, object]]:
    meta: Dict[str, object] = {}
    lines = path.read_text(encoding="utf-8", errors="ignore").splitlines()
    valid = 0
    samples: List[Dict[str, object]] = []
    for i, ln in enumerate(lines[:50]):  # sample前半50行だけ解析
        try:
            obj = json.loads(ln)
            valid += 1
            if isinstance(obj, dict):
                samples.append({"line": i + 1, "keys": sorted(map(str, obj.keys()))})
        except Exception:
            pass
    meta.update({"jsonl_lines": len(lines), "jsonl_valid_count": valid, "jsonl_key_samples": samples})
    # そのまま返す（改変せず）
    return "\n".join(lines), meta


def _read_plain_text(path: Path) -> Tuple[str, Dict[str, object]]:
    txt, meta = _read_text_best_effort(path)
    return _normalize_newlines(txt), meta


def _read_markdown(path: Path) -> Tuple[str, Dict[str, object]]:
    txt, meta = _read_text_best_effort(path)
    txt = _normalize_newlines(txt)
    # front matter (--- YAML ---) を拾う
    if txt.startswith("---\n"):
        try:
            import yaml  # type: ignore
            end = txt.find("\n---", 4)
            if end != -1:
                fm = txt[4:end]
                meta["front_matter"] = yaml.safe_load(fm) or {}
                txt = txt[end + 4 :]  # YAMLを本文から除去
        except Exception:
            meta["front_matter"] = "unparsed"
    return txt, meta


def _read_rtf(path: Path) -> Tuple[str, Dict[str, object]]:
    raw = path.read_bytes()
    text, meta = _decode_rtf_best_effort(raw)
    meta.setdefault("length_bytes", len(raw))
    return text, meta


def _read_eml(path: Path) -> Tuple[str, Dict[str, object]]:
    parser = BytesParser(policy=policy.default)
    message = parser.parsebytes(path.read_bytes())
    meta: Dict[str, object] = {
        "email_subject": message.get("subject", ""),
        "email_from": message.get("from", ""),
        "email_to": [addr for _, addr in getaddresses(message.get_all("to", []))],
        "email_cc": [addr for _, addr in getaddresses(message.get_all("cc", []))],
        "email_bcc": [addr for _, addr in getaddresses(message.get_all("bcc", []))],
        "email_date": message.get("date", ""),
    }

    attachments: List[Dict[str, object]] = []
    plain_parts: List[str] = []
    html_parts: List[str] = []

    for part in message.walk():
        if part.is_multipart():
            continue
        filename = part.get_filename()
        payload = part.get_payload(decode=True) or b""
        content_type = part.get_content_type()
        charset = part.get_content_charset() or "utf-8"
        if filename:
            attachments.append({"filename": filename, "size": len(payload)})
            continue
        try:
            decoded = payload.decode(charset, errors="replace")
        except LookupError:
            decoded = payload.decode("utf-8", errors="replace")
        if content_type == "text/plain":
            plain_parts.append(decoded)
        elif content_type == "text/html":
            html_parts.append(decoded)

    meta["email_plain_parts"] = len(plain_parts)
    meta["email_attachment_count"] = len(attachments)
    if attachments:
        meta["email_attachment_names"] = [item["filename"] for item in attachments[:5]]
    meta["email_has_html_part"] = bool(html_parts)

    body = "\n\n".join(part.strip() for part in plain_parts if part.strip())
    if not body and html_parts:
        body = "\n\n".join(_html_to_text(part) for part in html_parts if part.strip())
    meta["email_has_body"] = bool(body.strip())
    return _normalize_newlines(body), meta


def _read_html(path: Path) -> Tuple[str, Dict[str, object]]:
    txt, meta = _read_text_best_effort(path)
    try:
        from bs4 import BeautifulSoup  # type: ignore
        soup = BeautifulSoup(txt, "html.parser")
        title = soup.title.string.strip() if soup.title and soup.title.string else None
        for tag in soup(["script", "style", "noscript"]):
            tag.extract()
        text = " ".join(soup.get_text(separator=" ").split())
        meta.update({"html_title": title, "html_length": len(txt)})
        return text, meta
    except Exception:
        meta["html_parsed"] = False
        return txt, meta


<<<<<<< HEAD
def _read_odf_document(path: Path) -> Tuple[str, Dict[str, object]]:
    try:
        with zipfile.ZipFile(str(path)) as zf:
            data = zf.read("content.xml")
    except Exception as exc:
        meta = _binary_preview(path.read_bytes())
        meta["odf_text_extraction"] = f"failed: {type(exc).__name__}"
        return "", meta

    try:
        root = ET.fromstring(data)
    except Exception as exc:  # pragma: no cover - malformed file guard
        meta = {"odf_text_extraction": f"failed: {type(exc).__name__}"}
        meta.update(_binary_preview(path.read_bytes()))
        return "", meta

    texts = [segment for segment in _gather_xml_text(root) if segment]
    meta = {
        "odf_text_segments": len(texts),
    }
    return _normalize_newlines("\n".join(texts)), meta


def _read_epub(path: Path) -> Tuple[str, Dict[str, object]]:
    try:
        with zipfile.ZipFile(str(path)) as zf:
            html_files = [name for name in zf.namelist() if name.lower().endswith((".xhtml", ".html", ".htm"))]
            texts: List[str] = []
            for name in html_files:
                data = zf.read(name)
                try:
                    html = data.decode("utf-8")
                except UnicodeDecodeError:
                    html = data.decode("latin-1", errors="ignore")
                texts.append(_html_to_text(html))
    except Exception as exc:
        meta = _binary_preview(path.read_bytes())
        meta["epub_text_extraction"] = f"failed: {type(exc).__name__}"
        return "", meta

    meta = {
        "epub_documents": len(texts),
        "epub_files_sample": html_files[:5],
    }
    combined = "\n\n".join(texts)
    meta["epub_has_text"] = bool(combined.strip())
    return _normalize_newlines(combined), meta
=======
def _read_xml(path: Path) -> Tuple[str, Dict[str, object]]:
    meta: Dict[str, object] = {"xml_valid": False}
    try:
        tree = ET.parse(str(path))
        root = tree.getroot()
        meta.update(
            {
                "xml_valid": True,
                "xml_root": root.tag,
                "xml_child_count": sum(1 for _ in root),
                "xml_element_count": sum(1 for _ in root.iter()),
            }
        )
        pretty = _pretty_xml_text(root)
        return pretty, meta
    except ET.ParseError as exc:
        meta["xml_error"] = str(exc)
    except Exception as exc:
        meta["xml_error"] = f"{type(exc).__name__}: {exc}"
    raw = path.read_text(encoding="utf-8", errors="ignore")
    return _normalize_newlines(raw), meta
>>>>>>> 2aa7cb24


def _read_pdf(path: Path) -> Tuple[str, Dict[str, object]]:
    try:
        from pypdf import PdfReader  # type: ignore
        reader = PdfReader(str(path))
        pages = min(len(reader.pages), int(os.getenv("SR_ADAPTER_PDF_MAX_PAGES", "400")))
        out: List[str] = []
        for i in range(pages):
            try:
                out.append(reader.pages[i].extract_text() or "")
            except Exception:
                out.append("")
        meta = {"pdf_pages": len(reader.pages), "pdf_pages_parsed": pages}
        return _normalize_newlines("\n".join(out)), meta
    except Exception as e:
        # バイナリプレビューにフォールバック
        blob = path.read_bytes()
        meta = _binary_preview(blob)
        meta["pdf_text_extraction"] = f"failed: {type(e).__name__}"
        return "", meta


def _read_docx(path: Path) -> Tuple[str, Dict[str, object]]:
    try:
        import docx  # type: ignore
        d = docx.Document(str(path))
        paras = [p.text for p in d.paragraphs]
        meta = {"docx_paragraphs": len(paras)}
        return _normalize_newlines("\n".join(paras)), meta
    except Exception as e:
        blob = path.read_bytes()
        meta = _binary_preview(blob)
        meta["docx_text_extraction"] = f"failed: {type(e).__name__}"
        return "", meta


def _read_pptx(path: Path) -> Tuple[str, Dict[str, object]]:
    try:
        from pptx import Presentation  # type: ignore
        prs = Presentation(str(path))
        texts: List[str] = []
        for s in prs.slides:
            for shp in s.shapes:
                try:
                    if hasattr(shp, "text"):
                        texts.append(shp.text)
                except Exception:
                    pass
        meta = {"pptx_slides": len(prs.slides)}
        return _normalize_newlines("\n".join(texts)), meta
    except Exception as e:
        meta = _binary_preview(path.read_bytes())
        meta["pptx_text_extraction"] = f"failed: {type(e).__name__}"
        return "", meta


def _read_xlsx(path: Path) -> Tuple[str, Dict[str, object]]:
    try:
        import openpyxl  # type: ignore
        wb = openpyxl.load_workbook(str(path), data_only=True, read_only=True)
        texts: List[str] = []
        total_rows = 0
        for ws in wb.worksheets:
            for r, row in enumerate(ws.iter_rows(values_only=True)):
                # 行数が極端に多いとき用の上限
                if r > int(os.getenv("SR_ADAPTER_XLSX_MAX_ROWS", "10000")):
                    break
                total_rows += 1
                vals = ["" if v is None else str(v) for v in row]
                texts.append("\t".join(vals))
        meta = {"xlsx_sheets": len(wb.worksheets), "xlsx_rows_read": total_rows}
        return _normalize_newlines("\n".join(texts)), meta
    except Exception as e:
        meta = _binary_preview(path.read_bytes())
        meta["xlsx_text_extraction"] = f"failed: {type(e).__name__}"
        return "", meta


def _read_rtf(path: Path) -> Tuple[str, Dict[str, object]]:
    raw = path.read_text(encoding="latin-1", errors="ignore")
    text = _rtf_to_text(raw)
    meta: Dict[str, object] = {"rtf_characters": len(text)}
    return text, meta


def _read_eml(path: Path) -> Tuple[str, Dict[str, object]]:
    data = path.read_bytes()
    meta: Dict[str, object] = {}
    parser = BytesParser(policy=policy.default)
    try:
        message = parser.parsebytes(data)
    except Exception as exc:
        meta["email_parsed"] = False
        meta["email_error"] = str(exc)
        return "", meta

    meta.update(
        {
            "email_parsed": True,
            "email_subject": message.get("subject", ""),
            "email_from": message.get("from", ""),
            "email_to": message.get("to", ""),
            "email_date": message.get("date", ""),
        }
    )

    text_parts: List[str] = []
    html_fallback: List[str] = []
    attachments: List[Dict[str, object]] = []
    for part in message.walk():
        if part.is_multipart():
            continue
        filename = part.get_filename() or ""
        content_type = part.get_content_type()
        payload = part.get_payload(decode=True) or b""
        size = len(payload)
        if content_type.startswith("text/") and not filename:
            charset = part.get_content_charset() or "utf-8"
            try:
                decoded = payload.decode(charset, errors="ignore")
            except LookupError:
                decoded = payload.decode("utf-8", errors="ignore")
            if content_type == "text/plain":
                text_parts.append(decoded.strip())
            else:
                html_fallback.append(decoded)
        else:
            attachments.append(
                {
                    "filename": filename,
                    "content_type": content_type,
                    "size": size,
                }
            )

    if not text_parts and html_fallback:
        stripped = []
        for html in html_fallback:
            cleaned = re.sub(r"<[^>]+>", " ", html)
            cleaned = re.sub(r"\s+", " ", cleaned)
            stripped.append(cleaned.strip())
        text_parts = stripped

    meta["email_attachment_count"] = len(attachments)
    if attachments:
        meta["email_attachments"] = attachments[:10]
    meta["email_body_parts"] = len(text_parts)
    body = "\n\n".join(part for part in text_parts if part)
    return _normalize_newlines(body), meta


def _read_image_meta(path: Path) -> Tuple[str, Dict[str, object]]:
    """No OCR by default; if Pillow available, report size/EXIF."""
    meta: Dict[str, object] = {}
    try:
        from PIL import Image, ExifTags  # type: ignore
        with Image.open(str(path)) as im:
            meta.update({"image_mode": im.mode, "image_size": im.size, "image_format": im.format})
            try:
                exif = im.getexif()
                if exif:
                    # 軽量に主要タグだけ
                    label = {ExifTags.TAGS.get(k, str(k)): v for k, v in list(exif.items())[:20]}
                    meta["image_exif_sample"] = label
            except Exception:
                pass
    except Exception:
        pass
    # テキストは返さずプレビューのみ
    meta.update(_binary_preview(path.read_bytes()))
    return "", meta


def _read_zip_index(path: Path) -> Tuple[str, Dict[str, object]]:
    try:
        import zipfile
        with zipfile.ZipFile(str(path)) as zf:
            names = zf.namelist()
            meta = {"zip_entries": len(names), "zip_first_20": names[:20]}
            return "", meta
    except Exception as e:
        meta = _binary_preview(path.read_bytes())
        meta["zip_index"] = f"failed: {type(e).__name__}"
        return "", meta


# ------------------------- dispatcher -------------------------

def read_file_contents(path: Path, mime: str) -> Tuple[str, Dict[str, object]]:
    """Return a textual representation and extra metadata for *path*.

    Parameters
    ----------
    path: File to read.
    mime: MIME type determined by the caller (used as a hint).
    """
    _size_guard(path)
    suffix = path.suffix.lower()
    extra: Dict[str, object] = {}

    # JSON / JSONL
    if mime == "application/json" or suffix == ".json":
        return _read_json(path)
    if mime in _JSONL_MIMES or suffix in {".jsonl", ".ndjson"}:
        return _read_jsonl(path)
    if mime in {"application/xml", "text/xml"} or suffix == ".xml":
        return _read_xml(path)

    # HTML / Markdown / Plain text
    if mime in {"text/html"} or suffix in {".html", ".htm"}:
        return _read_html(path)
    if suffix in {".md", ".markdown"}:
        return _read_markdown(path)
<<<<<<< HEAD
    if suffix == ".rtf" or mime == "application/rtf":
        return _read_rtf(path)
    if suffix == ".eml" or mime == "message/rfc822":
        return _read_eml(path)
    if (mime or "").startswith("text/") or suffix in _TEXT_EXTENSIONS:
=======
    if mime in {"text/rtf"} or suffix == ".rtf":
        return _read_rtf(path)
    if mime == "message/rfc822" or suffix == ".eml":
        return _read_eml(path)
    if mime.startswith("text/") or suffix in _TEXT_EXTENSIONS:
>>>>>>> 2aa7cb24
        return _read_plain_text(path)

    # PDF / Office
    if mime == "application/pdf" or suffix == ".pdf":
        return _read_pdf(path)
    if suffix == ".docx":
        return _read_docx(path)
    if suffix == ".pptx":
        return _read_pptx(path)
    if suffix == ".xlsx":
        return _read_xlsx(path)
    if suffix in {".odt", ".ods", ".odp"} or (mime or "").startswith("application/vnd.oasis.opendocument"):
        return _read_odf_document(path)

    # Images
    if (mime or "").startswith("image/"):
        return _read_image_meta(path)

    # Archives
    if suffix == ".zip":
        return _read_zip_index(path)
    if suffix == ".epub" or mime == "application/epub+zip":
        return _read_epub(path)

    # Fallback: binary preview only
    blob = path.read_bytes()
    extra.update(_binary_preview(blob))
    return "", extra<|MERGE_RESOLUTION|>--- conflicted
+++ resolved
@@ -6,17 +6,11 @@
 import json
 import os
 import re
-<<<<<<< HEAD
 import zipfile
 from email import policy
 from email.parser import BytesParser
 from email.utils import getaddresses
 from html import unescape
-=======
-import xml.etree.ElementTree as ET
-from email import policy
-from email.parser import BytesParser
->>>>>>> 2aa7cb24
 from pathlib import Path
 from typing import Dict, Iterable, List, Optional, Tuple
 import xml.etree.ElementTree as ET
@@ -35,15 +29,11 @@
     ".toml",
     ".html",
     ".htm",
-<<<<<<< HEAD
     ".ini",
     ".cfg",
     ".properties",
     ".ics",
     ".vcf",
-=======
-    ".xml",
->>>>>>> 2aa7cb24
 }
 
 _JSONL_MIMES = {"application/x-ndjson", "application/jsonl", "application/ndjson"}
@@ -116,7 +106,6 @@
     return hashlib.sha256(b).hexdigest()
 
 
-<<<<<<< HEAD
 def _html_to_text(html: str) -> str:
     try:
         from bs4 import BeautifulSoup  # type: ignore
@@ -177,55 +166,6 @@
             stack.append(child)
         if node.tail and node.tail.strip():
             yield node.tail.strip()
-=======
-def _rtf_to_text(blob: str) -> str:
-    """Very small RTF to text converter without external deps."""
-
-    out: List[str] = []
-    i = 0
-    length = len(blob)
-    while i < length:
-        ch = blob[i]
-        if ch == "\\":
-            i += 1
-            if i >= length:
-                break
-            control = blob[i]
-            if control == "'" and i + 2 < length:
-                hex_part = blob[i + 1 : i + 3]
-                try:
-                    out.append(bytes.fromhex(hex_part).decode("latin-1"))
-                except Exception:
-                    pass
-                i += 3
-                continue
-            while i < length and blob[i].isalpha():
-                i += 1
-            if i < length and blob[i] in "-0123456789":
-                i += 1
-                while i < length and blob[i].isdigit():
-                    i += 1
-            if i < length and blob[i] == " ":
-                i += 1
-            continue
-        if ch in "{}":
-            i += 1
-            continue
-        out.append(ch)
-        i += 1
-    text = "".join(out)
-    return _normalize_newlines(text)
-
-
-def _pretty_xml_text(root: ET.Element) -> str:
-    try:
-        from xml.dom import minidom
-
-        pretty = minidom.parseString(ET.tostring(root, encoding="utf-8")).toprettyxml(indent="  ")
-        return "\n".join(line for line in pretty.splitlines() if line.strip())
-    except Exception:
-        return _normalize_newlines(ET.tostring(root, encoding="unicode"))
->>>>>>> 2aa7cb24
 
 
 # ------------------------- readers -------------------------
@@ -357,7 +297,6 @@
         return txt, meta
 
 
-<<<<<<< HEAD
 def _read_odf_document(path: Path) -> Tuple[str, Dict[str, object]]:
     try:
         with zipfile.ZipFile(str(path)) as zf:
@@ -405,29 +344,6 @@
     combined = "\n\n".join(texts)
     meta["epub_has_text"] = bool(combined.strip())
     return _normalize_newlines(combined), meta
-=======
-def _read_xml(path: Path) -> Tuple[str, Dict[str, object]]:
-    meta: Dict[str, object] = {"xml_valid": False}
-    try:
-        tree = ET.parse(str(path))
-        root = tree.getroot()
-        meta.update(
-            {
-                "xml_valid": True,
-                "xml_root": root.tag,
-                "xml_child_count": sum(1 for _ in root),
-                "xml_element_count": sum(1 for _ in root.iter()),
-            }
-        )
-        pretty = _pretty_xml_text(root)
-        return pretty, meta
-    except ET.ParseError as exc:
-        meta["xml_error"] = str(exc)
-    except Exception as exc:
-        meta["xml_error"] = f"{type(exc).__name__}: {exc}"
-    raw = path.read_text(encoding="utf-8", errors="ignore")
-    return _normalize_newlines(raw), meta
->>>>>>> 2aa7cb24
 
 
 def _read_pdf(path: Path) -> Tuple[str, Dict[str, object]]:
@@ -642,19 +558,11 @@
         return _read_html(path)
     if suffix in {".md", ".markdown"}:
         return _read_markdown(path)
-<<<<<<< HEAD
     if suffix == ".rtf" or mime == "application/rtf":
         return _read_rtf(path)
     if suffix == ".eml" or mime == "message/rfc822":
         return _read_eml(path)
     if (mime or "").startswith("text/") or suffix in _TEXT_EXTENSIONS:
-=======
-    if mime in {"text/rtf"} or suffix == ".rtf":
-        return _read_rtf(path)
-    if mime == "message/rfc822" or suffix == ".eml":
-        return _read_eml(path)
-    if mime.startswith("text/") or suffix in _TEXT_EXTENSIONS:
->>>>>>> 2aa7cb24
         return _read_plain_text(path)
 
     # PDF / Office
