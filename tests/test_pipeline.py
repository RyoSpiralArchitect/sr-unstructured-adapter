--- conflicted
+++ resolved
@@ -46,7 +46,6 @@
 
 
 def _create_pptx(path: Path) -> None:
-<<<<<<< HEAD
     content_types = """<?xml version="1.0" encoding="UTF-8"?>
 <Types xmlns="http://schemas.openxmlformats.org/package/2006/content-types">
   <Default Extension="rels" ContentType="application/vnd.openxmlformats-package.relationships+xml"/>
@@ -97,38 +96,6 @@
         archive.writestr("ppt/presentation.xml", presentation)
         archive.writestr("ppt/_rels/presentation.xml.rels", rels_main)
         archive.writestr("ppt/slides/slide1.xml", slide)
-=======
-    slide_xml = """<?xml version=\"1.0\" encoding=\"UTF-8\" standalone=\"yes\"?>
-    <p:sld xmlns:p=\"http://schemas.openxmlformats.org/presentationml/2006/main\"
-           xmlns:a=\"http://schemas.openxmlformats.org/drawingml/2006/main\"
-           xmlns:r=\"http://schemas.openxmlformats.org/officeDocument/2006/relationships\">
-      <p:cSld>
-        <p:spTree>
-          <p:sp>
-            <p:txBody>
-              <a:bodyPr/>
-              <a:lstStyle/>
-              <a:p>
-                <a:r><a:t>Deck Title</a:t></a:r>
-              </a:p>
-            </p:txBody>
-          </p:sp>
-          <p:sp>
-            <p:txBody>
-              <a:bodyPr/>
-              <a:lstStyle/>
-              <a:p>
-                <a:r><a:t>Intro line</a:t></a:r>
-              </a:p>
-            </p:txBody>
-          </p:sp>
-        </p:spTree>
-      </p:cSld>
-    </p:sld>
-    """
-    with zipfile.ZipFile(path, "w") as archive:
-        archive.writestr("ppt/slides/slide1.xml", slide_xml)
->>>>>>> a12edd66
 
 
 def test_detect_type_handles_various_formats(tmp_path: Path) -> None:
@@ -150,26 +117,20 @@
     pptx = tmp_path / "sample.pptx"
     _create_pptx(pptx)
 
-<<<<<<< HEAD
     xml = tmp_path / "sample.xml"
     xml.write_text("<root><item>1</item></root>", encoding="utf-8")
 
     yaml = tmp_path / "sample.yaml"
     yaml.write_text("foo: bar\n", encoding="utf-8")
 
-=======
->>>>>>> a12edd66
     assert detect_type(txt) == "text"
     assert detect_type(md) == "md"
     assert detect_type(pdf) == "pdf"
     assert detect_type(docx) == "docx"
     assert detect_type(xlsx) == "xlsx"
     assert detect_type(pptx) == "pptx"
-<<<<<<< HEAD
     assert detect_type(xml) == "xml"
     assert detect_type(yaml) == "yaml"
-=======
->>>>>>> a12edd66
 
 
 def test_convert_with_recipe_applies_patterns(tmp_path: Path) -> None:
